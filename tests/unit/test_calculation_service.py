--- conflicted
+++ resolved
@@ -1341,7 +1341,6 @@
     assert "birth_year" in message
 
 
-<<<<<<< HEAD
 def test_birth_year_above_limit_rejected_without_income() -> None:
     """Birth years beyond the allowed window fail validation even without income."""
 
@@ -1375,20 +1374,10 @@
     """Youth band derivation treats the reference age of 25 as under 25."""
 
     request = build_request(
-=======
-def test_youth_band_classifies_age_twenty_five_in_reference_year() -> None:
-    """Youth band derivation treats the reference age of 25 as under 25."""
-
-    request = CalculationRequest.model_validate(
->>>>>>> 7989b4b3
         {
             "year": 2025,
             "employment": {"gross_income": 15_000},
             "demographics": {"taxpayer_birth_year": 2001},
-<<<<<<< HEAD
-=======
-            "toggles": {"youth_eligibility": True},
->>>>>>> 7989b4b3
         }
     )
 
@@ -1974,11 +1963,7 @@
 def test_agricultural_only_income_has_no_salary_credit_in_2025() -> None:
     """Agricultural-only income no longer benefits from the salary tax credit."""
 
-<<<<<<< HEAD
-    request = build_request(
-=======
-    request = CalculationRequest.model_validate(
->>>>>>> 7989b4b3
+    request = build_request(
         {
             "year": 2025,
             "agricultural": {
