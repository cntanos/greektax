"""Unit tests for the calculation service."""

from __future__ import annotations

from copy import deepcopy
from typing import Any

import pytest
from pydantic import ValidationError

from greektax.backend.app.models import CalculationRequest, NET_INCOME_INPUT_ERROR
from greektax.backend.app.services.calculation_service import calculate_tax
from greektax.backend.config.year_config import (
    MultiRateBracket,
    YearConfiguration,
    load_year_configuration,
)


DEFAULT_DEMOGRAPHICS = {"birth_year": 1990}


def build_request(payload: dict[str, Any]) -> CalculationRequest:
    data = deepcopy(payload)
    demographics = data.setdefault("demographics", {})
    if "birth_year" not in demographics:
        alias_year = demographics.get("taxpayer_birth_year")
        if alias_year is None:
            alias_year = DEFAULT_DEMOGRAPHICS["birth_year"]
        demographics["birth_year"] = alias_year
    return CalculationRequest.model_validate(data)


def _progressive_tax(amount: float, brackets, *, dependants: int = 0) -> float:
    """Compute progressive tax for the provided amount using the supplied brackets."""

    total = 0.0
    lower_bound = 0.0

    for bracket in brackets:
        upper = bracket.upper_bound
        rate = bracket.rate
        rate_for_dependants = getattr(bracket, "rate_for_dependants", None)
        if callable(rate_for_dependants):
            rate = rate_for_dependants(dependants)
        if upper is None or amount <= upper:
            total += (amount - lower_bound) * rate
            break

        total += (upper - lower_bound) * rate
        lower_bound = upper

    return total


def _employment_contribution_base(
    config: YearConfiguration,
    gross_income: float,
    monthly_income: float | None,
    payments_per_year: int | None,
) -> float:
    """Return the annual income base used for employment contributions."""

    salary_cap = config.employment.contributions.monthly_salary_cap
    payments = payments_per_year or config.employment.payroll.default_payments_per_year

    if not payments or payments <= 0:
        return gross_income

    monthly = monthly_income
    if monthly is None:
        monthly = gross_income / payments if payments else None

    if (
        salary_cap is not None
        and salary_cap > 0
        and monthly is not None
    ):
        capped_annual = salary_cap * payments
        return min(gross_income, capped_annual)

    return gross_income


def _employment_expectations(
    year: int,
    gross_income: float,
    *,
    children: int = 0,
    monthly_income: float | None = None,
    payments_per_year: int | None = None,
    include_social: bool = True,
    manual_contributions: float = 0.0,
) -> dict[str, float]:
    """Return expected employment tax metrics for the given inputs."""

    config = load_year_configuration(year)
    employment = config.employment

    employee_rate = employment.contributions.employee_rate
    employer_rate = employment.contributions.employer_rate
    contribution_base = _employment_contribution_base(
        config, gross_income, monthly_income, payments_per_year
    )
    auto_employee_contrib = (
        contribution_base * employee_rate if include_social else 0.0
    )
    manual_requested = manual_contributions if include_social else 0.0
    max_employee_contrib = auto_employee_contrib if include_social else 0.0
    manual_contrib = manual_requested
    total_employee_contrib = auto_employee_contrib + manual_requested
    if max_employee_contrib and total_employee_contrib > max_employee_contrib:
        manual_contrib = max(max_employee_contrib - auto_employee_contrib, 0.0)
        total_employee_contrib = max_employee_contrib
    employee_contrib = total_employee_contrib
    employer_contrib = contribution_base * employer_rate if include_social else 0.0

    taxable_income = (
        gross_income - employee_contrib if include_social else gross_income
    )
    if taxable_income < 0:
        taxable_income = 0.0

    tax_before_credit = _progressive_tax(
        taxable_income, employment.brackets, dependants=children
    )
    credit_amount = employment.tax_credit.amount_for_children(children)
    credit_reduction = 0.0
    reduction_base = gross_income
    if monthly_income is not None:
        payments = (
            payments_per_year
            or employment.payroll.default_payments_per_year
            or 0
        )
        if payments:
            reduction_base = monthly_income * payments
    if reduction_base > 12_000:
        credit_reduction = ((reduction_base - 12_000) / 1_000) * 20.0
    exempt_from_reduction = employment.tax_credit.income_reduction_exempt_from_dependants
    credit_after_reduction = credit_amount
    if credit_reduction > 0 and (
        exempt_from_reduction is None or children < exempt_from_reduction
    ):
        credit_after_reduction = max(credit_amount - credit_reduction, 0.0)
    credit_applied = min(credit_after_reduction, tax_before_credit)
    tax_after_credit = tax_before_credit - credit_applied

    net_income = gross_income - tax_after_credit
    if include_social:
        net_income -= employee_contrib

    effective_rate = (tax_after_credit / gross_income) if gross_income else 0.0

    employer_cost = gross_income + employer_contrib
    employer_cost_per_payment = None
    if payments_per_year:
        employer_cost_per_payment = employer_cost / payments_per_year

    return {
        "tax_before_credit": tax_before_credit,
        "credit": credit_applied,
        "tax": tax_after_credit,
        "employee_contrib": employee_contrib,
        "employer_contrib": employer_contrib,
        "employer_cost": employer_cost,
        "employer_cost_per_payment": employer_cost_per_payment,
        "net_income": net_income,
        "net_monthly": net_income / 12 if gross_income else 0.0,
        "avg_monthly_tax": tax_after_credit / 12 if gross_income else 0.0,
        "effective_rate": round(effective_rate, 4),
        "taxable": taxable_income,
    }


<<<<<<< HEAD
TAXHEAVEN_EMPLOYMENT_CREDIT_EXPECTATIONS_2026 = {
=======
MINISTRY_EMPLOYMENT_CREDIT_EXPECTATIONS_2026 = {
>>>>>>> 50d06625
    0: {
        12_000: {"tax_before": 1_300.0, "credit": 777.0},
        20_000: {"tax_before": 2_900.0, "credit": 617.0},
        30_000: {"tax_before": 5_500.0, "credit": 417.0},
        50_000: {"tax_before": 12_800.0, "credit": 17.0},
        70_000: {"tax_before": 21_100.0, "credit": 0.0},
    },
    1: {
        12_000: {"tax_before": 1_260.0, "credit": 900.0},
        20_000: {"tax_before": 2_700.0, "credit": 740.0},
        30_000: {"tax_before": 5_100.0, "credit": 540.0},
        50_000: {"tax_before": 12_400.0, "credit": 140.0},
        70_000: {"tax_before": 20_700.0, "credit": 0.0},
    },
    2: {
        12_000: {"tax_before": 1_220.0, "credit": 1_120.0},
        20_000: {"tax_before": 2_500.0, "credit": 960.0},
        30_000: {"tax_before": 4_700.0, "credit": 760.0},
        50_000: {"tax_before": 12_000.0, "credit": 360.0},
        70_000: {"tax_before": 20_300.0, "credit": 0.0},
    },
    3: {
        12_000: {"tax_before": 1_080.0, "credit": 1_080.0},
<<<<<<< HEAD
        20_000: {"tax_before": 1_800.0, "credit": 1_132.76},
        30_000: {"tax_before": 3_800.0, "credit": 932.76},
        50_000: {"tax_before": 11_100.0, "credit": 532.76},
        70_000: {"tax_before": 19_400.0, "credit": 132.76},
=======
        20_000: {"tax_before": 1_800.0, "credit": 1_180.0},
        30_000: {"tax_before": 3_800.0, "credit": 980.0},
        50_000: {"tax_before": 11_100.0, "credit": 580.0},
        70_000: {"tax_before": 19_400.0, "credit": 180.0},
>>>>>>> 50d06625
    },
    4: {
        12_000: {"tax_before": 0.0, "credit": 0.0},
        20_000: {"tax_before": 0.0, "credit": 0.0},
<<<<<<< HEAD
        30_000: {"tax_before": 1_800.0, "credit": 918.0},
        50_000: {"tax_before": 9_100.0, "credit": 518.0},
        70_000: {"tax_before": 17_400.0, "credit": 118.0},
=======
        30_000: {"tax_before": 1_800.0, "credit": 1_220.0},
        50_000: {"tax_before": 9_100.0, "credit": 820.0},
        70_000: {"tax_before": 17_400.0, "credit": 420.0},
>>>>>>> 50d06625
    },
    5: {
        12_000: {"tax_before": 0.0, "credit": 0.0},
        20_000: {"tax_before": 0.0, "credit": 0.0},
        30_000: {"tax_before": 1_600.0, "credit": 1_600.0},
<<<<<<< HEAD
        50_000: {"tax_before": 8_900.0, "credit": 1_779.86},
        70_000: {"tax_before": 17_200.0, "credit": 1_779.86},
=======
        50_000: {"tax_before": 8_900.0, "credit": 1_780.0},
        70_000: {"tax_before": 17_200.0, "credit": 1_780.0},
>>>>>>> 50d06625
    },
    6: {
        12_000: {"tax_before": 0.0, "credit": 0.0},
        20_000: {"tax_before": 0.0, "credit": 0.0},
        30_000: {"tax_before": 1_400.0, "credit": 1_400.0},
<<<<<<< HEAD
        50_000: {"tax_before": 8_700.0, "credit": 1_999.86},
        70_000: {"tax_before": 17_000.0, "credit": 1_999.86},
=======
        50_000: {"tax_before": 8_700.0, "credit": 2_000.0},
        70_000: {"tax_before": 17_000.0, "credit": 2_000.0},
>>>>>>> 50d06625
    },
    7: {
        12_000: {"tax_before": 0.0, "credit": 0.0},
        20_000: {"tax_before": 0.0, "credit": 0.0},
        30_000: {"tax_before": 1_400.0, "credit": 1_400.0},
<<<<<<< HEAD
        50_000: {"tax_before": 8_700.0, "credit": 2_219.86},
        70_000: {"tax_before": 17_000.0, "credit": 2_219.86},
=======
        50_000: {"tax_before": 8_700.0, "credit": 2_200.0},
        70_000: {"tax_before": 17_000.0, "credit": 2_200.0},
>>>>>>> 50d06625
    },
    8: {
        12_000: {"tax_before": 0.0, "credit": 0.0},
        20_000: {"tax_before": 0.0, "credit": 0.0},
        30_000: {"tax_before": 1_400.0, "credit": 1_400.0},
<<<<<<< HEAD
        50_000: {"tax_before": 8_700.0, "credit": 2_439.86},
        70_000: {"tax_before": 17_000.0, "credit": 2_439.86},
=======
        50_000: {"tax_before": 8_700.0, "credit": 2_440.0},
        70_000: {"tax_before": 17_000.0, "credit": 2_440.0},
>>>>>>> 50d06625
    },
    9: {
        12_000: {"tax_before": 0.0, "credit": 0.0},
        20_000: {"tax_before": 0.0, "credit": 0.0},
        30_000: {"tax_before": 1_400.0, "credit": 1_400.0},
<<<<<<< HEAD
        50_000: {"tax_before": 8_700.0, "credit": 2_659.86},
        70_000: {"tax_before": 17_000.0, "credit": 2_659.86},
=======
        50_000: {"tax_before": 8_700.0, "credit": 2_660.0},
        70_000: {"tax_before": 17_000.0, "credit": 2_660.0},
>>>>>>> 50d06625
    },
    10: {
        12_000: {"tax_before": 0.0, "credit": 0.0},
        20_000: {"tax_before": 0.0, "credit": 0.0},
        30_000: {"tax_before": 1_400.0, "credit": 1_400.0},
<<<<<<< HEAD
        50_000: {"tax_before": 8_700.0, "credit": 2_879.86},
        70_000: {"tax_before": 17_000.0, "credit": 2_879.86},
    },
}


TAXHEAVEN_PUBLISHED_THRESHOLD_BEHAVIOUR_2026 = [
    (0, 8_633.0, 776.97, 776.97, 0.0),
    (1, 10_000.0, 900.0, 900.0, 0.0),
    (2, 11_375.0, 1_120.0, 1_120.0, 0.0),
    (3, 14_364.0, 1_292.76, 1_245.48, 47.28),
    (4, 27_100.0, 1_278.0, 976.0, 302.0),
    (5, 30_529.0, 1_779.86, 1_779.86, 0.0),
]


=======
        50_000: {"tax_before": 8_700.0, "credit": 2_880.0},
        70_000: {"tax_before": 17_000.0, "credit": 2_880.0},
    },
}


>>>>>>> 50d06625
def test_employment_contribution_rates_updated_for_2025() -> None:
    """Employment contribution tables include the 2025 rate and cap revisions."""

    config_2024 = load_year_configuration(2024)
    contributions_2024 = config_2024.employment.contributions

    assert contributions_2024.employee_rate == pytest.approx(0.1387)
    assert contributions_2024.employer_rate == pytest.approx(0.2229)
    assert contributions_2024.monthly_salary_cap == pytest.approx(7126.94)

    config_2025 = load_year_configuration(2025)
    contributions_2025 = config_2025.employment.contributions

    assert contributions_2025.employee_rate == pytest.approx(0.1337)
    assert contributions_2025.employer_rate == pytest.approx(0.2179)
    assert contributions_2025.monthly_salary_cap == pytest.approx(7572.62)


def test_2025_employment_brackets_include_multi_rate_youth_relief() -> None:
    """The 2025 employment brackets expose dependant and youth relief rates."""

    config = load_year_configuration(2025)
    brackets = config.employment.brackets

    assert brackets, "Expected 2025 brackets to be populated"
    assert all(isinstance(bracket, MultiRateBracket) for bracket in brackets)

    first_band = brackets[0]
    assert first_band.household.rate_for_dependants(5) == pytest.approx(0.0)
    assert (
        first_band.youth_rate_for_dependants("age26_30", 5)
        == pytest.approx(0.0)
    )

    second_band = brackets[1]
    assert second_band.household.rate_for_dependants(0) == pytest.approx(0.2)
    assert (
        second_band.youth_rate_for_dependants("under_25", 0)
        == pytest.approx(0.0)
    )
    assert (
        second_band.youth_rate_for_dependants("age26_30", 0)
        == pytest.approx(0.09)
    )


def test_2025_employment_youth_large_family_alignment() -> None:
    """A 70k income with five children matches the ministry youth relief outcome."""

    request = build_request(
        {
            "year": 2025,
            "dependents": {"children": 5},
            "employment": {"gross_income": 70_000},
            "demographics": {"taxpayer_birth_year": 1999},
        }
    )

    result = calculate_tax(request)

    summary = result["summary"]
    employment_detail = next(
        detail for detail in result["details"] if detail["category"] == "employment"
    )

    assert summary["tax_total"] == pytest.approx(12_462.04, rel=1e-4)
    assert employment_detail["taxable_income"] == pytest.approx(60_641.0)
    assert employment_detail["tax_before_credits"] == pytest.approx(13_082.04)
    assert employment_detail["credits"] == pytest.approx(620.0)


def test_2026_employment_brackets_match_taxheaven_tables() -> None:
    """The 2026 employment brackets mirror the Taxheaven dependant ladders."""

    config = load_year_configuration(2026)
    brackets = config.employment.brackets

    expected_bounds = [10_000, 20_000, 30_000, 40_000, 60_000, None]
    assert [bracket.upper_bound for bracket in brackets] == expected_bounds

    expected_household_rates = {
        0: [0.09, 0.20, 0.26, 0.34, 0.39, 0.44],
        1: [0.09, 0.18, 0.24, 0.34, 0.39, 0.44],
        2: [0.09, 0.16, 0.22, 0.34, 0.39, 0.44],
        3: [0.09, 0.09, 0.20, 0.34, 0.39, 0.44],
        4: [0.0, 0.0, 0.18, 0.34, 0.39, 0.44],
        5: [0.0, 0.0, 0.16, 0.34, 0.39, 0.44],
        6: [0.0, 0.0, 0.14, 0.34, 0.39, 0.44],
    }

    for dependants, expected_rates in expected_household_rates.items():
        actual_rates = [
            bracket.rate_for_dependants(dependants) for bracket in brackets
        ]
        assert actual_rates == pytest.approx(expected_rates)

    expected_under_25_rates = {
        0: [0.0, 0.0, 0.26, 0.34, 0.39, 0.44],
        1: [0.0, 0.0, 0.24, 0.34, 0.39, 0.44],
        2: [0.0, 0.0, 0.22, 0.34, 0.39, 0.44],
        3: [0.0, 0.0, 0.20, 0.34, 0.39, 0.44],
        4: [0.0, 0.0, 0.18, 0.34, 0.39, 0.44],
        5: [0.0, 0.0, 0.16, 0.34, 0.39, 0.44],
        6: [0.0, 0.0, 0.14, 0.34, 0.39, 0.44],
    }

    for dependants, expected_rates in expected_under_25_rates.items():
        actual_rates = [
            bracket.youth_rate_for_dependants("under_25", dependants)
            for bracket in brackets
        ]
        assert actual_rates == pytest.approx(expected_rates)

    expected_age26_30_rates = {
        0: [0.09, 0.09, 0.26, 0.34, 0.39, 0.44],
        1: [0.09, 0.09, 0.24, 0.34, 0.39, 0.44],
        2: [0.09, 0.09, 0.22, 0.34, 0.39, 0.44],
        3: [0.09, 0.09, 0.20, 0.34, 0.39, 0.44],
        4: [0.0, 0.0, 0.18, 0.34, 0.39, 0.44],
        5: [0.0, 0.0, 0.16, 0.34, 0.39, 0.44],
        6: [0.0, 0.0, 0.14, 0.34, 0.39, 0.44],
    }

    for dependants, expected_rates in expected_age26_30_rates.items():
        actual_rates = [
            bracket.youth_rate_for_dependants("age26_30", dependants)
            for bracket in brackets
        ]
        assert actual_rates == pytest.approx(expected_rates)


def test_2026_large_family_credit_not_reduced() -> None:
    """Five-child households retain the full 2026 family tax credit despite income."""

    request = build_request(
        {
            "year": 2026,
            "dependents": {"children": 5},
            "employment": {
                "gross_income": 70_000,
                "include_social_contributions": False,
            },
        }
    )

    result = calculate_tax(request)

    summary = result["summary"]
    employment_detail = next(
        detail for detail in result["details"] if detail["category"] == "employment"
    )

    assert employment_detail["tax_before_credits"] == pytest.approx(17_200.0)
    assert employment_detail["credits"] == pytest.approx(1_779.86)
    assert employment_detail["total_tax"] == pytest.approx(15_420.14)
    assert summary["net_income"] == pytest.approx(54_579.86)


@pytest.mark.parametrize(
    "dependants, expectations",
    list(TAXHEAVEN_EMPLOYMENT_CREDIT_EXPECTATIONS_2026.items()),
)
def test_2026_employment_credit_regression_against_taxheaven(
    dependants: int, expectations: dict[int, dict[str, float]]
) -> None:
    """Employment credit and pre-credit tax mirror the Taxheaven reference across brackets."""

    for income in sorted(expectations):
        request = build_request(
            {
                "year": 2026,
                "dependents": {"children": dependants},
                "employment": {
                    "gross_income": income,
                    "include_social_contributions": False,
                },
            }
        )

        result = calculate_tax(request)
        employment_detail = next(
            detail for detail in result["details"] if detail["category"] == "employment"
        )

        expected = expectations[income]
        assert employment_detail["tax_before_credits"] == pytest.approx(
            expected["tax_before"], abs=0.01
        )
        assert employment_detail["credits"] == pytest.approx(
            expected["credit"], abs=0.01
        )


@pytest.mark.parametrize(
    "dependants, published_income, expected_before, expected_credit, expected_tax",
    TAXHEAVEN_PUBLISHED_THRESHOLD_BEHAVIOUR_2026,
)
def test_2026_taxheaven_threshold_behaviour(
    dependants: int,
    published_income: float,
    expected_before: float,
    expected_credit: float,
    expected_tax: float,
) -> None:
    """Published “tax-free” thresholds still respect the credit reduction rule."""

    request = build_request(
        {
            "year": 2026,
            "dependents": {"children": dependants},
            "employment": {
                "gross_income": published_income,
                "include_social_contributions": False,
            },
        }
    )

    result = calculate_tax(request)
    employment_detail = next(
        detail for detail in result["details"] if detail["category"] == "employment"
    )

    assert employment_detail["tax_before_credits"] == pytest.approx(
        expected_before, abs=0.01
    )
    assert employment_detail["credits"] == pytest.approx(
        expected_credit, abs=0.01
    )
    assert employment_detail["total_tax"] == pytest.approx(expected_tax, abs=0.01)


@pytest.mark.parametrize(
    "dependants, zero_income, next_euro",
    [
        (3, 13_934.18, 13_935.0),
        (4, 25_590.0, 25_591.0),
    ],
)
def test_2026_credit_zero_tax_cutover(
    dependants: int, zero_income: float, next_euro: float
) -> None:
    """Medium households hit zero tax below the Taxheaven allowances."""

    request_zero = build_request(
        {
            "year": 2026,
            "dependents": {"children": dependants},
            "employment": {
                "gross_income": zero_income,
                "include_social_contributions": False,
            },
        }
    )
    result_zero = calculate_tax(request_zero)
    employment_zero = next(
        detail for detail in result_zero["details"] if detail["category"] == "employment"
    )
    assert employment_zero["total_tax"] == pytest.approx(0.0, abs=0.01)
    assert employment_zero["tax_before_credits"] == pytest.approx(
        employment_zero["credits"], abs=0.01
    )

    request_next = build_request(
        {
            "year": 2026,
            "dependents": {"children": dependants},
            "employment": {
                "gross_income": next_euro,
                "include_social_contributions": False,
            },
        }
    )
    result_next = calculate_tax(request_next)
    employment_next = next(
        detail for detail in result_next["details"] if detail["category"] == "employment"
    )
    assert employment_next["total_tax"] > 0.0
    assert employment_next["tax_before_credits"] > employment_next["credits"]


@pytest.mark.parametrize(
    "dependants, expectations",
    list(MINISTRY_EMPLOYMENT_CREDIT_EXPECTATIONS_2026.items()),
)
def test_2026_employment_credit_regression_against_ministry(
    dependants: int, expectations: dict[int, dict[str, float]]
) -> None:
    """Employment credit and pre-credit tax mirror the ministry calculator across brackets."""

    for income in sorted(expectations):
        request = build_request(
            {
                "year": 2026,
                "dependents": {"children": dependants},
                "employment": {
                    "gross_income": income,
                    "include_social_contributions": False,
                },
            }
        )

        result = calculate_tax(request)
        employment_detail = next(
            detail for detail in result["details"] if detail["category"] == "employment"
        )

        expected = expectations[income]
        assert employment_detail["tax_before_credits"] == pytest.approx(
            expected["tax_before"], abs=0.01
        )
        assert employment_detail["credits"] == pytest.approx(
            expected["credit"], abs=0.01
        )


def _freelance_expectations(request: CalculationRequest) -> dict[str, Any]:
    """Return expected freelance and employment metrics for the mixed payload."""

    config = load_year_configuration(request.year)

    employment_gross = request.employment.gross_income
    dependents = request.dependents.children

    freelance_section = request.freelance
    gross_after_expenses = (
        freelance_section.gross_revenue - freelance_section.deductible_expenses
    )
    contributions = freelance_section.mandatory_contributions

    include_social = request.employment.include_social_contributions

    contribution_base = _employment_contribution_base(
        config,
        employment_gross,
        request.employment.monthly_income,
        request.employment.payments_per_year,
    )
    auto_employee_contrib = (
        contribution_base * config.employment.contributions.employee_rate
        if include_social
        else 0.0
    )
    employer_contrib = (
        contribution_base * config.employment.contributions.employer_rate
        if include_social
        else 0.0
    )
    manual_requested = (
        request.employment.employee_contributions if include_social else 0.0
    )
    max_employee_contrib = auto_employee_contrib if include_social else 0.0
    manual_employee_contrib = manual_requested
    total_employee_contrib = auto_employee_contrib + manual_requested
    if max_employee_contrib and total_employee_contrib > max_employee_contrib:
        manual_employee_contrib = max(max_employee_contrib - auto_employee_contrib, 0.0)
        total_employee_contrib = max_employee_contrib

    employment_taxable = (
        employment_gross - total_employee_contrib if include_social else employment_gross
    )
    if employment_taxable < 0:
        employment_taxable = 0.0

    freelance_taxable = gross_after_expenses - contributions
    total_taxable = employment_taxable + freelance_taxable

    total_tax_before_credit = _progressive_tax(
        total_taxable,
        config.employment.brackets,
        dependants=dependents,
    )
    credit_amount = config.employment.tax_credit.amount_for_children(dependents)
    credit_reduction = 0.0
    if employment_gross > 12_000:
        credit_reduction = ((employment_gross - 12_000) / 1_000) * 20.0
    credit_after_reduction = max(credit_amount - credit_reduction, 0.0)
    credit_applied = min(credit_after_reduction, total_tax_before_credit)

    employment_share = (
        employment_taxable / total_taxable if total_taxable else 0.0
    )
    employment_tax_before_credit = total_tax_before_credit * employment_share
    freelance_tax_before_credit = (
        total_tax_before_credit - employment_tax_before_credit
    )

    employment_credit = (
        credit_applied * (employment_tax_before_credit / total_tax_before_credit)
        if total_tax_before_credit
        else 0.0
    )
    freelance_credit = credit_applied - employment_credit

    employment_tax = employment_tax_before_credit - employment_credit
    freelance_tax = freelance_tax_before_credit - freelance_credit

    employment_employee_contrib = total_employee_contrib
    employment_employer_contrib = employer_contrib

    employment_net = employment_gross - employment_tax
    if include_social:
        employment_net -= employment_employee_contrib
    freelance_net = gross_after_expenses - freelance_tax - contributions

    total_income = employment_gross + gross_after_expenses
    total_tax = employment_tax + freelance_tax
    total_net = employment_net + freelance_net

    return {
        "summary": {
            "income": total_income,
            "taxable": total_taxable,
            "tax": total_tax,
            "net": total_net,
            "net_monthly": total_net / 12,
            "avg_monthly_tax": total_tax / 12,
            "effective_rate": round(total_tax / total_income, 4),
        },
        "employment": {
            "gross": employment_gross,
            "tax_before_credit": employment_tax_before_credit,
            "credit": employment_credit,
            "tax": employment_tax,
            "employee_contrib": employment_employee_contrib,
            "employer_contrib": employment_employer_contrib,
            "net": employment_net,
        },
        "freelance": {
            "gross": gross_after_expenses,
            "taxable": freelance_taxable,
            "tax": freelance_tax,
            "credit": freelance_credit,
            "net": freelance_net,
            "contributions": contributions,
        },
    }


def test_calculate_tax_rejects_invalid_numbers() -> None:
    """Payloads with invalid numeric data surface clear validation errors."""

    with pytest.raises(ValueError) as error:
        calculate_tax(
            {
                "year": 2024,
                "employment": {"gross_income": -10},
                "demographics": {"birth_year": 1985},
            }
        )

    message = str(error.value)
    assert "employment.gross_income" in message
    assert "Invalid calculation payload" in message


@pytest.mark.parametrize("field", ["net_income", "net_monthly_income"])
def test_calculation_request_rejects_net_income_inputs(field: str) -> None:
    """Employment payloads should reject legacy net income fields."""

    with pytest.raises(ValidationError) as exc_info:
        build_request({"year": 2024, "employment": {field: 1_000}})

    message = str(exc_info.value)
    assert NET_INCOME_INPUT_ERROR in message


@pytest.mark.parametrize("field", ["net_income", "net_monthly_income"])
def test_calculate_tax_preserves_net_income_validation_error(field: str) -> None:
    """Service-level validation should surface the net income error message."""

    payload = {
        "year": 2024,
        "employment": {field: 1_000},
        "demographics": {"birth_year": 1985},
    }

    with pytest.raises(ValueError) as exc_info:
        calculate_tax(payload)

    message = str(exc_info.value)
    assert NET_INCOME_INPUT_ERROR in message


def test_calculation_request_requires_birth_year() -> None:
    """Demographic payloads must include a birth year."""

    with pytest.raises(ValidationError) as exc_info:
        CalculationRequest.model_validate({"year": 2025, "demographics": {}})

    message = str(exc_info.value)
    assert "birth_year" in message


def test_calculate_tax_accepts_request_model_instance() -> None:
    """The service can operate directly on a validated request model."""

    request_model = build_request(
        {"year": 2024, "employment": {"gross_income": 12_000}}
    )

    result = calculate_tax(request_model)

    expected = _employment_expectations(request_model.year, request_model.employment.gross_income)

    assert result["meta"] == {"year": 2024, "locale": "en"}
    assert result["summary"]["income_total"] == pytest.approx(12_000.0)
    assert result["summary"]["taxable_income"] == pytest.approx(expected["taxable"])


def test_calculate_tax_defaults_to_zero_summary() -> None:
    """An empty payload (besides year) should produce zeroed totals."""

    request = build_request({"year": 2024})

    result = calculate_tax(request)

    assert result["summary"]["income_total"] == 0.0
    assert result["summary"]["taxable_income"] == 0.0
    assert result["summary"]["tax_total"] == 0.0
    assert result["summary"]["net_income"] == 0.0
    assert result["summary"]["net_monthly_income"] == 0.0
    assert result["summary"]["average_monthly_tax"] == 0.0
    assert result["summary"]["effective_tax_rate"] == 0.0
    assert result["details"] == []
    assert result["meta"] == {"year": 2024, "locale": "en"}


def test_calculate_tax_employment_only() -> None:
    """Employment income uses progressive rates and tax credit."""

    request = build_request(
        {
            "year": 2024,
            "locale": "en",
            "dependents": {"children": 1},
            "employment": {"gross_income": 30_000},
        }
    )

    result = calculate_tax(request)

    gross_income = request.employment.gross_income
    expected = _employment_expectations(
        request.year, gross_income, children=request.dependents.children
    )

    summary = result["summary"]
    assert summary["income_total"] == pytest.approx(gross_income)
    assert summary["taxable_income"] == pytest.approx(expected["taxable"])
    assert summary["tax_total"] == pytest.approx(expected["tax"], rel=1e-4)
    assert summary["net_income"] == pytest.approx(expected["net_income"])
    assert summary["net_monthly_income"] == pytest.approx(
        expected["net_monthly"], rel=1e-4
    )
    assert summary["average_monthly_tax"] == pytest.approx(
        expected["avg_monthly_tax"], rel=1e-4
    )
    assert summary["effective_tax_rate"] == pytest.approx(
        expected["effective_rate"], rel=1e-4
    )

    assert len(result["details"]) == 1
    employment_detail = result["details"][0]
    assert employment_detail["category"] == "employment"
    assert employment_detail["gross_income"] == pytest.approx(gross_income)
    assert employment_detail["tax_before_credits"] == pytest.approx(
        expected["tax_before_credit"], rel=1e-4
    )
    assert employment_detail["credits"] == pytest.approx(
        expected["credit"], rel=1e-4
    )
    assert employment_detail["total_tax"] == pytest.approx(expected["tax"])
    assert employment_detail["employee_contributions"] == pytest.approx(
        expected["employee_contrib"], rel=1e-4
    )
    assert employment_detail["employer_contributions"] == pytest.approx(
        expected["employer_contrib"], rel=1e-4
    )
    assert employment_detail["employer_cost"] == pytest.approx(
        expected["employer_cost"], rel=1e-4
    )


def test_employment_tax_credit_not_reduced_below_threshold() -> None:
    """Gross salaries below €12k retain the full family tax credit."""

    request = build_request(
        {
            "year": 2024,
            "dependents": {"children": 0},
            "employment": {"gross_income": 11_900},
        }
    )

    result = calculate_tax(request)
    employment_detail = result["details"][0]

    config = load_year_configuration(request.year)
    base_credit = config.employment.tax_credit.amount_for_children(
        request.dependents.children
    )

    assert employment_detail["credits"] == pytest.approx(base_credit)


def test_employment_tax_credit_reduced_using_gross_income() -> None:
    """Salary credits are reduced based on gross income above €12k and never negative."""

    request = build_request(
        {
            "year": 2024,
            "dependents": {"children": 0},
            "employment": {"gross_income": 12_100},
        }
    )

    result = calculate_tax(request)
    employment_detail = result["details"][0]

    config = load_year_configuration(request.year)
    base_credit = config.employment.tax_credit.amount_for_children(
        request.dependents.children
    )
    gross_income = request.employment.gross_income
    reduction = ((gross_income - 12_000) / 1_000) * 20.0
    expected_credit = max(base_credit - reduction, 0.0)

    assert employment_detail["taxable_income"] < 12_000
    assert employment_detail["credits"] == pytest.approx(expected_credit)
    assert employment_detail["credits"] >= 0.0


def test_salary_credit_reduction_uses_derived_income_when_no_declared() -> None:
    """Monthly salary inputs still reduce the credit when above the threshold."""

    request = build_request(
        {
            "year": 2024,
            "dependents": {"children": 0},
            "employment": {
                "monthly_income": 2_000,
                "payments_per_year": 14,
            },
        }
    )

    result = calculate_tax(request)
    employment_detail = result["details"][0]

    config = load_year_configuration(request.year)
    base_credit = config.employment.tax_credit.amount_for_children(
        request.dependents.children
    )

    monthly_income = request.employment.monthly_income or 0.0
    payments_per_year = request.employment.payments_per_year or 0
    derived_income = monthly_income * payments_per_year
    assert derived_income > 12_000

    reduction = ((derived_income - 12_000) / 1_000) * 20.0
    expected_credit = max(base_credit - reduction, 0.0)

    assert employment_detail["credits"] == pytest.approx(expected_credit)
    assert employment_detail["credits"] >= 0.0


def test_calculate_tax_with_withholding_tax_balance_due() -> None:
    """Withholding reduces the net tax payable and surfaces in the summary."""

    request = build_request(
        {
            "year": 2024,
            "employment": {"gross_income": 30_000},
            "withholding_tax": 2_000,
        }
    )

    result = calculate_tax(request)

    expected = _employment_expectations(request.year, 30_000)
    withholding = request.withholding_tax
    expected_balance_due = expected["tax"] - withholding

    summary = result["summary"]
    assert summary["tax_total"] == pytest.approx(expected["tax"], rel=1e-4)
    assert summary["taxable_income"] == pytest.approx(expected["taxable"])
    assert summary["withholding_tax"] == pytest.approx(withholding)
    assert summary["balance_due"] == pytest.approx(expected_balance_due)
    assert summary["balance_due_is_refund"] is False
    assert summary["net_income"] == pytest.approx(expected["net_income"])
    assert summary["labels"]["balance_due"] == "Net tax due"


def test_calculate_tax_with_withholding_tax_refund() -> None:
    """Withholding greater than tax due produces a refund summary."""

    request = build_request(
        {
            "year": 2024,
            "employment": {"gross_income": 30_000},
            "withholding_tax": 6_000,
        }
    )

    result = calculate_tax(request)

    expected = _employment_expectations(request.year, 30_000)
    withholding = request.withholding_tax
    expected_refund = abs(expected["tax"] - withholding)

    summary = result["summary"]
    assert summary["tax_total"] == pytest.approx(expected["tax"], rel=1e-4)
    assert summary["taxable_income"] == pytest.approx(expected["taxable"])
    assert summary["withholding_tax"] == pytest.approx(withholding)
    assert summary["balance_due"] == pytest.approx(expected_refund)
    assert summary["balance_due_is_refund"] is True
    assert summary["net_income"] == pytest.approx(expected["net_income"])
    assert summary["labels"]["balance_due"] == "Refund due"


@pytest.mark.parametrize("payments_per_year", [14, 12])
def test_calculate_tax_accepts_monthly_employment_income(
    payments_per_year: int,
) -> None:
    """Monthly salary inputs convert to annual totals and per-payment nets."""

    request = build_request(
        {
            "year": 2024,
            "employment": {
                "monthly_income": 1_500,
                "payments_per_year": payments_per_year,
            },
        }
    )

    result = calculate_tax(request)

    monthly_income = request.employment.monthly_income or 0.0
    payments = request.employment.payments_per_year or 0
    gross_income = monthly_income * payments
    expected = _employment_expectations(
        2024,
        gross_income,
        monthly_income=monthly_income,
        payments_per_year=payments,
    )
    expected_employee_per_payment = expected["employee_contrib"] / payments
    expected_employer_per_payment = expected["employer_contrib"] / payments
    expected_net_per_payment = expected["net_income"] / payments

    summary = result["summary"]
    assert summary["income_total"] == pytest.approx(gross_income)
    assert summary["taxable_income"] == pytest.approx(expected["taxable"])
    assert summary["tax_total"] == pytest.approx(expected["tax"], rel=1e-4)
    assert summary["net_income"] == pytest.approx(expected["net_income"], rel=1e-4)
    assert summary["net_monthly_income"] == pytest.approx(
        expected["net_monthly"], rel=1e-4
    )
    assert summary["average_monthly_tax"] == pytest.approx(
        expected["avg_monthly_tax"], rel=1e-4
    )
    assert summary["effective_tax_rate"] == pytest.approx(
        expected["effective_rate"], rel=1e-4
    )

    employment_detail = result["details"][0]
    assert employment_detail["gross_income"] == pytest.approx(gross_income)
    assert employment_detail["monthly_gross_income"] == pytest.approx(monthly_income)
    assert employment_detail["payments_per_year"] == payments
    assert employment_detail["gross_income_per_payment"] == pytest.approx(
        gross_income / payments
    )
    assert employment_detail["net_income_per_payment"] == pytest.approx(
        expected_net_per_payment, rel=1e-4
    )
    assert employment_detail["employee_contributions_per_payment"] == pytest.approx(
        expected_employee_per_payment, rel=1e-4
    )
    assert employment_detail["employer_contributions_per_payment"] == pytest.approx(
        expected_employer_per_payment, rel=1e-4
    )
    assert employment_detail["employer_cost"] == pytest.approx(
        expected["employer_cost"], rel=1e-4
    )
    assert employment_detail["employer_cost_per_payment"] == pytest.approx(
        expected["employer_cost_per_payment"], rel=1e-4
    )


@pytest.mark.parametrize(
    ("year", "payments_per_year"),
    [(2024, 14), (2024, 12), (2025, 14), (2025, 12)],
)
def test_employment_contributions_respect_salary_cap(
    year: int, payments_per_year: int
) -> None:
    """Employment contributions stop increasing once the statutory cap is reached."""

    request = build_request(
        {
            "year": year,
            "employment": {
                "monthly_income": 9_000,
                "payments_per_year": payments_per_year,
            },
        }
    )

    result = calculate_tax(request)

    monthly_income = request.employment.monthly_income or 0.0
    payments = request.employment.payments_per_year or 0
    gross_income = monthly_income * payments
    expected = _employment_expectations(
        request.year,
        gross_income,
        monthly_income=monthly_income,
        payments_per_year=payments,
    )

    config = load_year_configuration(request.year)
    salary_cap = config.employment.contributions.monthly_salary_cap or 0.0
    capped_annual_income = min(gross_income, salary_cap * payments)
    expected_employee_per_payment = expected["employee_contrib"] / payments
    expected_employer_per_payment = expected["employer_contrib"] / payments

    employment_detail = result["details"][0]
    assert employment_detail["employee_contributions"] == pytest.approx(
        expected["employee_contrib"],
        rel=1e-4,
    )
    assert employment_detail["employer_contributions"] == pytest.approx(
        expected["employer_contrib"],
        rel=1e-4,
    )
    assert employment_detail["employee_contributions_per_payment"] == pytest.approx(
        expected_employee_per_payment,
        rel=1e-4,
    )
    assert employment_detail["employer_contributions_per_payment"] == pytest.approx(
        expected_employer_per_payment,
        rel=1e-4,
    )
    assert employment_detail["employer_cost"] == pytest.approx(
        expected["employer_cost"],
        rel=1e-4,
    )
    assert employment_detail["employer_cost_per_payment"] == pytest.approx(
        expected["employer_cost_per_payment"],
        rel=1e-4,
    )
    assert employment_detail["gross_income_per_payment"] == pytest.approx(
        gross_income / payments
    )
    assert employment_detail["monthly_gross_income"] == pytest.approx(monthly_income)
    assert expected["employee_contrib"] == pytest.approx(
        capped_annual_income * config.employment.contributions.employee_rate,
        rel=1e-4,
    )
    assert expected["employee_contrib"] < gross_income * config.employment.contributions.employee_rate


def test_manual_employee_contributions_respect_salary_cap() -> None:
    """Manual EFKA payments cannot increase the deductible beyond the cap."""

    request = build_request(
        {
            "year": 2024,
            "employment": {
                "monthly_income": 1_500,
                "payments_per_year": 14,
                "employee_contributions": 500,
            },
        }
    )

    result = calculate_tax(request)

    monthly_income = request.employment.monthly_income or 0.0
    payments = request.employment.payments_per_year or 0
    gross_income = monthly_income * payments
    base_expected = _employment_expectations(
        2024,
        gross_income,
        monthly_income=monthly_income,
        payments_per_year=payments,
        manual_contributions=request.employment.employee_contributions,
    )
    expected_total_employee = base_expected["employee_contrib"]
    expected_net_income = base_expected["net_income"]
    expected_taxable_income = base_expected["taxable"]

    summary = result["summary"]
    assert summary["income_total"] == pytest.approx(gross_income)
    assert summary["taxable_income"] == pytest.approx(
        expected_taxable_income, rel=1e-4
    )
    assert summary["net_income"] == pytest.approx(expected_net_income, rel=1e-4)

    employment_detail = result["details"][0]
    assert employment_detail["employee_contributions"] == pytest.approx(
        expected_total_employee, rel=1e-4
    )
    assert "employee_contributions_manual" not in employment_detail
    assert employment_detail["net_income_per_payment"] == pytest.approx(
        expected_net_income / payments, rel=1e-4
    )
    assert employment_detail["employer_cost"] == pytest.approx(
        base_expected["employer_cost"], rel=1e-4
    )
    assert employment_detail["employer_cost_per_payment"] == pytest.approx(
        base_expected["employer_cost_per_payment"], rel=1e-4
    )


@pytest.mark.parametrize("payments_per_year", [14, 12])
def test_employment_social_contributions_can_be_excluded(
    payments_per_year: int,
) -> None:
    """Users can opt out of including EFKA contributions in the net result."""

    base_request = build_request(
        {
            "year": 2024,
            "employment": {
                "monthly_income": 2_000,
                "payments_per_year": payments_per_year,
                "employee_contributions": 250,
            },
        }
    )

    excluded_request = build_request(
        {
            "year": 2024,
            "employment": {
                "monthly_income": 2_000,
                "payments_per_year": payments_per_year,
                "employee_contributions": 250,
                "include_social_contributions": False,
            },
        }
    )

    inclusive_result = calculate_tax(base_request)
    excluded_result = calculate_tax(excluded_request)

    inclusive_detail = next(
        detail for detail in inclusive_result["details"] if detail["category"] == "employment"
    )
    excluded_detail = next(
        detail for detail in excluded_result["details"] if detail["category"] == "employment"
    )

    inclusive_contributions = inclusive_detail.get("employee_contributions", 0.0)
    assert inclusive_contributions > 0
    assert excluded_detail.get("employee_contributions", 0.0) == pytest.approx(0.0)
    assert excluded_detail.get("employee_contributions_manual", 0.0) == pytest.approx(0.0)
    assert excluded_detail.get("employer_contributions", 0.0) == pytest.approx(0.0)
    assert inclusive_detail["employer_cost"] == pytest.approx(
        inclusive_detail["gross_income"] + inclusive_detail["employer_contributions"],
        rel=1e-4,
    )
    assert excluded_detail["employer_cost"] == pytest.approx(
        excluded_detail["gross_income"],
        rel=1e-4,
    )
    assert inclusive_detail["employer_cost_per_payment"] == pytest.approx(
        (inclusive_detail["gross_income"] + inclusive_detail["employer_contributions"])
        / payments_per_year,
        rel=1e-4,
    )
    assert excluded_detail["employer_cost_per_payment"] == pytest.approx(
        excluded_detail["gross_income"] / payments_per_year,
        rel=1e-4,
    )

    tax_delta = excluded_detail["total_tax"] - inclusive_detail["total_tax"]
    assert excluded_detail["net_income"] == pytest.approx(
        inclusive_detail["net_income"] + inclusive_contributions - tax_delta,
        rel=1e-4,
    )

    inclusive_summary = inclusive_result["summary"]
    excluded_summary = excluded_result["summary"]

    tax_delta_summary = (
        excluded_summary["tax_total"] - inclusive_summary["tax_total"]
    )
    assert excluded_summary["net_income"] == pytest.approx(
        inclusive_summary["net_income"]
        + inclusive_contributions
        - tax_delta_summary,
        rel=1e-4,
    )


@pytest.mark.parametrize(
    "year,payments_per_year,include_social",
    [
        (2024, 14, True),
        (2024, 12, False),
        (2025, 14, True),
        (2025, 12, False),
    ],
)
def test_employment_breakdown_remains_balanced(
    year: int, payments_per_year: int, include_social: bool
) -> None:
    """Employment detail rows reconcile gross, tax, and contributions."""

    employment_payload: dict[str, Any] = {
        "gross_income": 60_000,
        "payments_per_year": payments_per_year,
        "employee_contributions": 200.0,
    }
    if not include_social:
        employment_payload["include_social_contributions"] = False

    request = build_request(
        {
            "year": year,
            "employment": employment_payload,
        }
    )

    result = calculate_tax(request)

    employment_detail = next(
        detail for detail in result["details"] if detail["category"] == "employment"
    )

    gross_income = employment_detail["gross_income"]
    total_tax = employment_detail["total_tax"]
    net_income = employment_detail["net_income"]
    employee_contributions = employment_detail.get("employee_contributions", 0.0)

    if include_social:
        assert employee_contributions > 0
        expected_total = total_tax + net_income + employee_contributions
    else:
        assert employee_contributions == pytest.approx(0.0)
        expected_total = total_tax + net_income

    assert gross_income == pytest.approx(expected_total, rel=1e-4, abs=0.05)


def test_calculate_tax_with_freelance_income() -> None:
    """Freelance profit combines progressive tax and trade fee."""

    request = build_request(
        {
            "year": 2024,
            "locale": "en",
            "dependents": {"children": 0},
            "employment": {"gross_income": 20_000},
            "freelance": {
                "gross_revenue": 18_000,
                "deductible_expenses": 4_000,
                "mandatory_contributions": 3_000,
            },
        }
    )

    result = calculate_tax(request)
    expected = _freelance_expectations(request)

    summary = result["summary"]
    assert summary["income_total"] == pytest.approx(expected["summary"]["income"])
    assert summary["taxable_income"] == pytest.approx(expected["summary"]["taxable"])
    assert summary["tax_total"] == pytest.approx(expected["summary"]["tax"])
    assert summary["net_income"] == pytest.approx(expected["summary"]["net"])
    assert summary["net_monthly_income"] == pytest.approx(
        expected["summary"]["net_monthly"],
        rel=1e-4,
    )
    assert summary["average_monthly_tax"] == pytest.approx(
        expected["summary"]["avg_monthly_tax"],
        rel=1e-4,
    )
    assert summary["effective_tax_rate"] == pytest.approx(
        expected["summary"]["effective_rate"],
        rel=1e-4,
    )

    details_by_category = {
        detail["category"]: detail for detail in result["details"]
    }
    expected_categories = {"employment", "freelance"}
    assert set(details_by_category) == expected_categories

    employment_detail = details_by_category["employment"]
    assert employment_detail["gross_income"] == pytest.approx(
        expected["employment"]["gross"]
    )
    assert employment_detail["tax_before_credits"] == pytest.approx(
        expected["employment"]["tax_before_credit"],
        rel=1e-4,
    )
    assert employment_detail["credits"] == pytest.approx(
        expected["employment"]["credit"],
        rel=1e-4,
    )
    assert employment_detail["total_tax"] == pytest.approx(
        expected["employment"]["tax"],
        rel=1e-4,
    )
    assert employment_detail["employee_contributions"] == pytest.approx(
        expected["employment"]["employee_contrib"],
        rel=1e-4,
    )
    assert employment_detail["employer_contributions"] == pytest.approx(
        expected["employment"]["employer_contrib"],
        rel=1e-4,
    )
    assert employment_detail["employer_cost"] == pytest.approx(
        expected["employment"]["gross"] + expected["employment"]["employer_contrib"],
        rel=1e-4,
    )

    freelance_detail = details_by_category["freelance"]
    assert freelance_detail["gross_income"] == pytest.approx(
        expected["freelance"]["gross"]
    )
    assert freelance_detail["taxable_income"] == pytest.approx(
        expected["freelance"]["taxable"],
        rel=1e-4,
    )
    assert freelance_detail["tax"] == pytest.approx(
        expected["freelance"]["tax"],
        rel=1e-4,
    )
    assert freelance_detail["trade_fee"] == pytest.approx(0.0)
    assert freelance_detail["total_tax"] == pytest.approx(
        expected["freelance"]["tax"],
        rel=1e-4,
    )
    assert freelance_detail["net_income"] == pytest.approx(
        expected["freelance"]["net"],
        rel=1e-4,
    )
    assert freelance_detail["credits"] == pytest.approx(
        expected["freelance"]["credit"],
        rel=1e-4,
    )
    assert freelance_detail["deductible_contributions"] == pytest.approx(
        expected["freelance"]["contributions"]
    )


@pytest.mark.parametrize(
    ("toggle_field", "detail_field"),
    [
        ("include_category_contributions", "category_contributions"),
        ("include_mandatory_contributions", "additional_contributions"),
        ("include_auxiliary_contributions", "auxiliary_contributions"),
        ("include_lump_sum_contributions", "lump_sum_contributions"),
    ],
)
def test_freelance_contribution_toggle_excludes_amount(
    toggle_field: str, detail_field: str
) -> None:
    """Disabling a freelance contribution removes it from the taxable offsets."""

    base_payload = {
        "year": 2024,
        "employment": {"gross_income": 15_000},
        "freelance": {
            "gross_revenue": 40_000,
            "deductible_expenses": 10_000,
            "mandatory_contributions": 2_000,
            "auxiliary_contributions": 1_200,
            "lump_sum_contributions": 600,
            "efka_category": "general_class_1",
            "include_trade_fee": False,
        },
    }

    base_request = build_request(base_payload)
    base_result = calculate_tax(base_request)
    base_detail = next(
        detail for detail in base_result["details"] if detail["category"] == "freelance"
    )

    removed_amount = base_detail.get(detail_field, 0.0)
    assert removed_amount > 0

    toggled_payload = deepcopy(base_payload)
    toggled_payload["freelance"][toggle_field] = False
    toggled_request = build_request(toggled_payload)
    toggled_result = calculate_tax(toggled_request)
    toggled_detail = next(
        detail for detail in toggled_result["details"] if detail["category"] == "freelance"
    )

    assert toggled_detail.get(detail_field, 0.0) == pytest.approx(0.0)

    taxable_delta = (
        toggled_detail["taxable_income"] - base_detail["taxable_income"]
    )
    assert taxable_delta == pytest.approx(removed_amount, abs=0.05, rel=1e-4)

    deductible_delta = (
        base_detail["deductible_contributions"]
        - toggled_detail["deductible_contributions"]
    )
    assert deductible_delta == pytest.approx(removed_amount, abs=0.05, rel=1e-4)


def test_freelance_contribution_toggle_combination() -> None:
    """Multiple contribution toggles combine to raise taxable income proportionally."""

    base_payload = {
        "year": 2024,
        "employment": {"gross_income": 15_000},
        "freelance": {
            "gross_revenue": 40_000,
            "deductible_expenses": 10_000,
            "mandatory_contributions": 2_000,
            "auxiliary_contributions": 1_200,
            "lump_sum_contributions": 600,
            "efka_category": "general_class_1",
            "include_trade_fee": False,
        },
    }

    base_detail = next(
        detail
        for detail in calculate_tax(build_request(base_payload))["details"]
        if detail["category"] == "freelance"
    )

    combined_payload = deepcopy(base_payload)
    combined_payload["freelance"].update(
        {
            "include_category_contributions": False,
            "include_auxiliary_contributions": False,
        }
    )

    combined_detail = next(
        detail
        for detail in calculate_tax(
            build_request(combined_payload)
        )["details"]
        if detail["category"] == "freelance"
    )

    category_amount = base_detail.get("category_contributions", 0.0)
    auxiliary_amount = base_detail.get("auxiliary_contributions", 0.0)
    assert category_amount > 0
    assert auxiliary_amount > 0

    expected_removed = category_amount + auxiliary_amount

    assert combined_detail.get("category_contributions", 0.0) == pytest.approx(0.0)
    assert combined_detail.get("auxiliary_contributions", 0.0) == pytest.approx(0.0)
    # Unaffected contributions remain present.
    assert combined_detail.get("additional_contributions", 0.0) == pytest.approx(
        base_detail.get("additional_contributions", 0.0), rel=1e-4
    )
    assert combined_detail.get("lump_sum_contributions", 0.0) == pytest.approx(
        base_detail.get("lump_sum_contributions", 0.0), rel=1e-4
    )

    taxable_delta = combined_detail["taxable_income"] - base_detail["taxable_income"]
    assert taxable_delta == pytest.approx(expected_removed, abs=0.05, rel=1e-4)

    deductible_delta = (
        base_detail["deductible_contributions"]
        - combined_detail["deductible_contributions"]
    )
    assert deductible_delta == pytest.approx(expected_removed, abs=0.05, rel=1e-4)

def test_calculate_tax_respects_locale_toggle() -> None:
    """Locale toggle switches translation catalogue."""

    request = build_request(
        {"year": 2024, "locale": "el", "employment": {"gross_income": 10_000}}
    )

    result = calculate_tax(request)

    assert result["meta"]["locale"] == "el"
    assert result["details"][0]["label"] == "Εισόδημα μισθωτών"
    assert result["summary"]["labels"]["income_total"] == "Συνολικό εισόδημα"


def test_youth_relief_applies_for_under_25_birth_year() -> None:
    """Employment youth relief applies reduced bracket rates automatically."""

    base_payload = {
        "year": 2026,
        "dependents": {"children": 0},
        "employment": {"gross_income": 20_000},
        "demographics": {"birth_year": 2003},
    }

    youth_request = build_request(base_payload)
    youth_result = calculate_tax(youth_request)

    employment_detail = next(
        detail for detail in youth_result["details"] if detail["category"] == "employment"
    )

    # Gross income less statutory employee contributions defines the taxable base.
    expected_employee_contrib = employment_detail["employee_contributions"]
    taxable_income = base_payload["employment"]["gross_income"] - expected_employee_contrib
    assert employment_detail["taxable_income"] == pytest.approx(taxable_income)

    # Youth bracket rates: zero tax on the first €20k for confirmed relief.
    expected_tax_before_credit = 0.0

    assert employment_detail["tax_before_credits"] == pytest.approx(
        expected_tax_before_credit, rel=1e-4
    )

    baseline_request = build_request(
        {**base_payload, "demographics": {"birth_year": 1985}}
    )
    baseline_result = calculate_tax(baseline_request)
    baseline_detail = next(
        detail for detail in baseline_result["details"] if detail["category"] == "employment"
    )

    # Household rates without youth relief: 10k at 9%, remainder at 20% until 20k.
    first_band = min(taxable_income, 10_000)
    second_band = max(min(taxable_income - first_band, 10_000), 0)
    expected_baseline_tax = first_band * 0.09 + second_band * 0.20
    remaining_baseline = taxable_income - (first_band + second_band)
    if remaining_baseline > 0:
        expected_baseline_tax += remaining_baseline * 0.26

    assert baseline_detail["tax_before_credits"] == pytest.approx(
        expected_baseline_tax, rel=1e-4
    )
    assert baseline_detail["tax_before_credits"] > employment_detail["tax_before_credits"]


def test_2026_youth_relief_second_band_matches_announced_rates() -> None:
    """Youth relief for ages 26-30 limits the second band to 9%."""

    base_payload = {
        "year": 2026,
        "dependents": {"children": 0},
        "employment": {
            "gross_income": 20_000,
            "include_social_contributions": False,
        },
        "demographics": {"birth_year": 1999},
    }

    youth_request = build_request(base_payload)
    youth_result = calculate_tax(youth_request)
    youth_detail = next(
        detail for detail in youth_result["details"] if detail["category"] == "employment"
    )

    assert youth_detail["taxable_income"] == pytest.approx(20_000)
    assert youth_detail["tax_before_credits"] == pytest.approx(1_800, rel=1e-4)

    baseline_request = build_request(
        {**base_payload, "demographics": {"birth_year": 1985}}
    )
    baseline_result = calculate_tax(baseline_request)
    baseline_detail = next(
        detail for detail in baseline_result["details"] if detail["category"] == "employment"
    )

    assert baseline_detail["taxable_income"] == pytest.approx(20_000)
    assert baseline_detail["tax_before_credits"] == pytest.approx(2_900, rel=1e-4)
    assert youth_detail["tax_before_credits"] < baseline_detail["tax_before_credits"]


def test_2026_under_25_dependant_rates_match_announced_scale() -> None:
    """Dependants adjust youth relief brackets according to the 2026 scale."""

    base_payload = {
        "year": 2026,
        "dependents": {"children": 2},
        "employment": {
            "gross_income": 30_000,
            "include_social_contributions": False,
        },
        "demographics": {"birth_year": 2004},
    }

    youth_request = build_request(base_payload)
    youth_result = calculate_tax(youth_request)
    youth_detail = next(
        detail for detail in youth_result["details"] if detail["category"] == "employment"
    )

    assert youth_detail["taxable_income"] == pytest.approx(30_000)
    assert youth_detail["tax_before_credits"] == pytest.approx(2_200, rel=1e-4)

    baseline_request = build_request(
        {**base_payload, "demographics": {"birth_year": 1985}}
    )
    baseline_result = calculate_tax(baseline_request)
    baseline_detail = next(
        detail for detail in baseline_result["details"] if detail["category"] == "employment"
    )

    assert baseline_detail["tax_before_credits"] == pytest.approx(4_700, rel=1e-4)
    assert youth_detail["tax_before_credits"] < baseline_detail["tax_before_credits"]


def test_2025_birth_year_above_limit_rejected_with_income() -> None:
    """Birth years after 2025 are rejected when income is supplied."""

    payload = {
        "year": 2025,
        "employment": {"gross_income": 5_000},
        "demographics": {"taxpayer_birth_year": 2026},
    }

    with pytest.raises(ValueError) as exc_info:
        calculate_tax(payload)

    message = str(exc_info.value)
    assert "birth_year" in message


def test_birth_year_above_limit_rejected_without_income() -> None:
    """Birth years beyond the allowed window fail validation even without income."""

    payload = {
        "year": 2025,
        "demographics": {"birth_year": 2026},
    }

    with pytest.raises(ValueError) as exc_info:
        calculate_tax(payload)

    assert "birth_year" in str(exc_info.value)


def test_dependents_children_cannot_exceed_supported_limit() -> None:
    """Household child counts above fifteen are rejected."""

    payload = {
        "year": 2025,
        "dependents": {"children": 16},
        "demographics": {"birth_year": 1990},
    }

    with pytest.raises(ValueError) as exc_info:
        calculate_tax(payload)

    assert "dependents.children" in str(exc_info.value)


def test_youth_band_classifies_age_twenty_five_in_reference_year() -> None:
    """Youth band derivation treats the reference age of 25 as under 25."""

    request = build_request(
        {
            "year": 2025,
            "employment": {"gross_income": 15_000},
            "demographics": {"taxpayer_birth_year": 2001},
        }
    )

    result = calculate_tax(request)

    assert result["meta"]["youth_relief_category"] == "under_25"


def test_calculate_tax_combines_employment_and_pension_credit() -> None:
    """Salary and pension income share a single tax credit."""

    request = build_request(
        {
            "year": 2024,
            "dependents": {"children": 1},
            "employment": {"gross_income": 10_000},
            "pension": {"gross_income": 10_000},
        }
    )

    result = calculate_tax(request)

    assert result["summary"]["tax_total"] == pytest.approx(2_144.86, rel=1e-4)
    assert result["summary"]["taxable_income"] == pytest.approx(18_613.0)
    assert result["summary"]["net_income"] == pytest.approx(16_468.14, rel=1e-4)

    employment_detail = next(
        detail for detail in result["details"] if detail["category"] == "employment"
    )
    pension_detail = next(
        detail for detail in result["details"] if detail["category"] == "pension"
    )

    assert employment_detail["tax_before_credits"] == pytest.approx(1_293.3, rel=1e-4)
    assert pension_detail["tax_before_credits"] == pytest.approx(1_501.56, rel=1e-4)

    assert employment_detail["credits"] == pytest.approx(300.78, rel=1e-4)
    assert pension_detail["credits"] == pytest.approx(349.22, rel=1e-4)

    assert employment_detail["total_tax"] == pytest.approx(992.51, rel=1e-4)
    assert pension_detail["total_tax"] == pytest.approx(1_152.35, rel=1e-4)
    assert employment_detail["employee_contributions"] == pytest.approx(1_387.0)


def test_calculate_tax_with_pension_and_rental_income() -> None:
    request = build_request(
        {
            "year": 2024,
            "dependents": {"children": 2},
            "pension": {"gross_income": 18_000},
            "rental": {"gross_income": 15_000, "deductible_expenses": 2_000},
        }
    )

    result = calculate_tax(request)

    pension_detail = next(
        detail for detail in result["details"] if detail["category"] == "pension"
    )
    rental_detail = next(
        detail for detail in result["details"] if detail["category"] == "rental"
    )

    # Pension tax: (10k * 9%) + (8k * 22%) = 900 + 1760 = 2,660
    # Credit for 2 children = 900 reduced by €120 above the threshold -> tax 1,880
    assert pension_detail["total_tax"] == pytest.approx(1_880.0)

    # Rental taxable: 15k - 2k = 13k -> 12k @15% + 1k @35% = 2,150
    assert rental_detail["taxable_income"] == pytest.approx(13_000.0)
    assert rental_detail["total_tax"] == pytest.approx(2_150.0)
    assert rental_detail["net_income"] == pytest.approx(10_850.0)

    assert result["summary"]["income_total"] == pytest.approx(33_000.0)
    assert result["summary"]["taxable_income"] == pytest.approx(31_000.0)
    assert result["summary"]["tax_total"] == pytest.approx(4_030.0)


def test_calculate_tax_with_investment_income_breakdown() -> None:
    request = build_request(
        {
            "year": 2024,
            "investment": {
                "dividends": 1_000,
                "interest": 500,
                "capital_gains": 2_000,
            },
        }
    )

    result = calculate_tax(request)

    investment_detail = next(
        detail for detail in result["details"] if detail["category"] == "investment"
    )

    assert investment_detail["gross_income"] == pytest.approx(3_500.0)
    # Tax: 1k*5% + 500*15% + 2k*15% = 50 + 75 + 300 = 425
    assert investment_detail["total_tax"] == pytest.approx(425.0)
    assert investment_detail["net_income"] == pytest.approx(3_075.0)
    assert {item["type"] for item in investment_detail["items"]} == {
        "dividends",
        "interest",
        "capital_gains",
    }


def test_calculate_tax_includes_additional_obligations() -> None:
    request = build_request(
        {
            "year": 2024,
            "obligations": {"enfia": 320, "luxury": 880},
        }
    )

    result = calculate_tax(request)

    summary = result["summary"]
    assert summary["income_total"] == 0.0
    assert summary["taxable_income"] == 0.0
    assert summary["tax_total"] == pytest.approx(1_200.0)
    assert summary["net_income"] == pytest.approx(-1_200.0)

    details = {detail["category"]: detail for detail in result["details"]}
    assert details["enfia"]["total_tax"] == pytest.approx(320.0)
    assert details["enfia"]["net_income"] == pytest.approx(-320.0)
    assert details["luxury"]["total_tax"] == pytest.approx(880.0)
    assert details["luxury"]["label"] == "Luxury living tax"
    assert details["luxury"]["net_income"] == pytest.approx(-880.0)


def test_calculate_tax_multi_year_credit_difference() -> None:
    base_payload = {
        "locale": "en",
        "dependents": {"children": 2},
        "employment": {"gross_income": 25_000},
    }

    request_2024 = build_request({"year": 2024, **base_payload})
    request_2025 = build_request({"year": 2025, **base_payload})
    request_2026 = build_request({"year": 2026, **base_payload})

    result_2024 = calculate_tax(request_2024)
    result_2025 = calculate_tax(request_2025)
    result_2026 = calculate_tax(request_2026)

    expected_2024 = _employment_expectations(2024, 25_000, children=2)
    expected_2025 = _employment_expectations(2025, 25_000, children=2)
    expected_2026 = _employment_expectations(2026, 25_000, children=2)

    assert result_2024["summary"]["tax_total"] == pytest.approx(
        expected_2024["tax"], rel=1e-4
    )
    assert result_2025["summary"]["tax_total"] == pytest.approx(
        expected_2025["tax"], rel=1e-4
    )
    assert result_2026["summary"]["tax_total"] == pytest.approx(
        expected_2026["tax"], rel=1e-4
    )

    assert expected_2025["credit"] > expected_2024["credit"]
    assert expected_2026["credit"] >= expected_2025["credit"]
    assert result_2026["meta"]["year"] == request_2026.year


def test_2026_presumptive_relief_defaults_apply() -> None:
    """Config defaults apply presumptive relief flags when none are provided."""

    payload = {"year": 2026, "demographics": {"birth_year": 1985}}

    result = calculate_tax(payload)

    assert result["meta"]["presumptive_adjustments"] == [
        "small_village",
        "new_mother",
    ]


def test_2026_presumptive_relief_can_be_overridden_by_request() -> None:
    """Explicit demographics suppress presumptive adjustments even with active toggles."""

    payload = {
        "year": 2026,
        "demographics": {
            "birth_year": 1985,
            "small_village": False,
            "new_mother": False,
        },
    }

    result = calculate_tax(payload)

    assert "presumptive_adjustments" not in result["meta"]


def test_2026_presumptive_relief_partial_and_toggle_control() -> None:
    """Single adjustments are reported unless the tekmiria reduction toggle disables them."""

    single_adjustment_payload = {
        "year": 2026,
        "demographics": {
            "birth_year": 1985,
            "small_village": True,
            "new_mother": False,
        },
    }

    single_adjustment_result = calculate_tax(single_adjustment_payload)

    assert single_adjustment_result["meta"]["presumptive_adjustments"] == [
        "small_village"
    ]

    gated_payload = {
        "year": 2026,
        "demographics": {
            "birth_year": 1985,
            "small_village": True,
            "new_mother": False,
        },
        "toggles": {"tekmiria_reduction": False},
    }

    gated_result = calculate_tax(gated_payload)

    assert "presumptive_adjustments" not in gated_result["meta"]


def test_2026_dependant_credit_tiers_match_taxheaven_schedule() -> None:
    """Dependent credit tiers for 2026 match the Taxheaven-published ladder."""

    config = load_year_configuration(2026)
    credit = config.employment.tax_credit

    assert credit.pending_confirmation is True
    assert credit.incremental_amount_per_child == pytest.approx(220.0)
    expected_amounts = {
        0: 777.0,
        1: 900.0,
        2: 1_120.0,
        3: 1_292.76,
        4: 1_278.0,
        5: 1_779.86,
        6: 1_999.86,
        7: 2_219.86,
        8: 2_439.86,
        9: 2_659.86,
        10: 2_879.86,
        11: 3_099.86,
        12: 3_319.86,
        13: 3_539.86,
        14: 3_759.86,
        15: 3_979.86,
    }

    for dependants, amount in expected_amounts.items():
        assert credit.amount_for_children(dependants) == pytest.approx(amount)

    # The incremental amount applies beyond the published table.
    assert credit.amount_for_children(16) == pytest.approx(4_199.86)


def test_2026_rental_mid_band_cut() -> None:
    """Rental income applies the reduced mid-band threshold introduced for 2026."""

    request = build_request(
        {
            "year": 2026,
            "rental": {"gross_income": 28_000, "deductible_expenses": 2_000},
        }
    )

    result = calculate_tax(request)
    rental_detail = next(
        detail for detail in result["details"] if detail["category"] == "rental"
    )

    taxable_income = 26_000.0
    expected_tax = (12_000 * 0.15) + (12_000 * 0.25) + (2_000 * 0.35)

    assert rental_detail["taxable_income"] == pytest.approx(taxable_income)
    assert rental_detail["total_tax"] == pytest.approx(expected_tax)
    assert result["summary"]["tax_total"] == pytest.approx(expected_tax)


def test_2026_efka_categories_marked_as_estimates() -> None:
    """All 2026 EFKA categories surface the provisional estimate flag."""

    config = load_year_configuration(2026)
    categories = config.freelance.efka_categories

    assert categories, "Expected EFKA categories for 2026"
    assert all(category.estimate for category in categories)


def test_calculate_tax_with_freelance_category_contributions() -> None:
    """EFKA category metadata populates contribution breakdowns."""

    config = load_year_configuration(2024)
    category = next(
        entry
        for entry in config.freelance.efka_categories
        if entry.id == "general_class_1"
    )
    expected_category_contribution = category.monthly_amount * 6
    expected_deductible = expected_category_contribution + 500 + 120

    request = build_request(
        {
            "year": 2024,
            "freelance": {
                "profit": 30_000,
                "efka_category": "general_class_1",
                "efka_months": 6,
                "mandatory_contributions": 500,
                "auxiliary_contributions": 120,
            },
        }
    )

    result = calculate_tax(request)

    freelance_detail = result["details"][0]
    assert freelance_detail["category"] == "freelance"
    assert freelance_detail["category_contributions"] == pytest.approx(
        expected_category_contribution
    )
    assert freelance_detail["deductible_contributions"] == pytest.approx(
        expected_deductible
    )
    assert freelance_detail["additional_contributions"] == pytest.approx(500.0)
    assert freelance_detail["auxiliary_contributions"] == pytest.approx(120.0)
    assert "lump_sum_contributions" not in freelance_detail
    assert freelance_detail["trade_fee"] == pytest.approx(0.0)


def test_calculate_tax_with_engineer_lump_sum_contributions() -> None:
    """Engineer categories include auxiliary and lump-sum contributions."""

    config = load_year_configuration(2024)
    category = next(
        entry
        for entry in config.freelance.efka_categories
        if entry.id == "engineer_class_1"
    )
    months = 12
    auxiliary_total = (category.auxiliary_monthly_amount or 0) * months
    lump_sum_total = (category.lump_sum_monthly_amount or 0) * months

    request = build_request(
        {
            "year": 2024,
            "freelance": {
                "profit": 40_000,
                "efka_category": "engineer_class_1",
                "efka_months": months,
                "auxiliary_contributions": auxiliary_total,
                "lump_sum_contributions": lump_sum_total,
            },
        }
    )

    result = calculate_tax(request)
    freelance_detail = result["details"][0]

    expected_category = category.monthly_amount * months
    expected_total = expected_category + auxiliary_total + lump_sum_total

    assert freelance_detail["category_contributions"] == pytest.approx(
        expected_category
    )
    assert freelance_detail["auxiliary_contributions"] == pytest.approx(auxiliary_total)
    assert freelance_detail["lump_sum_contributions"] == pytest.approx(lump_sum_total)
    assert freelance_detail["deductible_contributions"] == pytest.approx(expected_total)


def test_calculate_tax_applies_deductions_across_components() -> None:
    """Itemised deductions now translate into capped tax credits."""

    config = load_year_configuration(2024)
    rules = config.deductions.rules

    request = build_request(
        {
            "year": 2024,
            "locale": "en",
            "employment": {"gross_income": 30_000},
            "agricultural": {"gross_revenue": 12_000, "deductible_expenses": 2_000},
            "deductions": {
                "donations": 2_000,
                "medical": 1_000,
                "education": 1_000,
                "insurance": 1_000,
            },
        }
    )

    employment_income = request.employment.gross_income
    income_cap_rate = rules.donations.income_cap_rate
    income_cap = (
        employment_income * income_cap_rate if income_cap_rate is not None else None
    )
    eligible_donations = (
        min(request.deductions.donations, income_cap)
        if income_cap is not None
        else request.deductions.donations
    )
    expected_donation_credit = eligible_donations * rules.donations.credit_rate
    expected_education_credit = (
        min(request.deductions.education, rules.education.max_eligible_expense)
        * rules.education.credit_rate
    )
    expected_insurance_credit = (
        min(request.deductions.insurance, rules.insurance.max_eligible_expense)
        * rules.insurance.credit_rate
    )
    expected_total_credit = (
        expected_donation_credit + expected_education_credit + expected_insurance_credit
    )

    result = calculate_tax(request)

    employment_expected = _employment_expectations(
        request.year,
        employment_income,
    )

    employment_detail = next(
        detail for detail in result["details"] if detail["category"] == "employment"
    )
    agricultural_detail = next(
        detail for detail in result["details"] if detail["category"] == "agricultural"
    )

    assert employment_detail["deductions_applied"] == pytest.approx(
        expected_total_credit
    )
    assert employment_detail["taxable_income"] == pytest.approx(
        employment_expected["taxable"]
    )
    assert "deductions_applied" not in agricultural_detail
    assert agricultural_detail["taxable_income"] == pytest.approx(10_000.0)

    summary = result["summary"]
    assert summary["deductions_entered"] == pytest.approx(5_000.0)
    assert summary["deductions_applied"] == pytest.approx(expected_total_credit)

    breakdown = summary.get("deductions_breakdown")
    assert breakdown is not None
    donations = next(item for item in breakdown if item["type"] == "donations")
    assert donations["credit_rate"] == pytest.approx(rules.donations.credit_rate)
    assert donations["credit_applied"] == pytest.approx(expected_donation_credit)
    medical = next(item for item in breakdown if item["type"] == "medical")
    assert medical["credit_applied"] == pytest.approx(0.0)


def test_calculate_tax_applies_donation_credit_to_freelance_tax() -> None:
    """Donation credits now reduce freelance progressive tax directly."""

    config = load_year_configuration(2024)
    donation_rules = config.deductions.rules.donations

    base_request = build_request(
        {
            "year": 2024,
            "freelance": {"profit": 20_000},
        }
    )

    baseline = calculate_tax(base_request)
    with_donation = calculate_tax(
        base_request.model_copy(update={"deductions": {"donations": 100}})
    )

    baseline_tax = baseline["summary"]["tax_total"]
    donation_tax = with_donation["summary"]["tax_total"]

    expected_credit = 100 * donation_rules.credit_rate
    assert baseline_tax - donation_tax == pytest.approx(expected_credit)

    breakdown = with_donation["summary"].get("deductions_breakdown")
    assert breakdown is not None
    donation_entry = next(item for item in breakdown if item["type"] == "donations")
    assert donation_entry["credit_rate"] == pytest.approx(
        donation_rules.credit_rate
    )
    assert donation_entry["credit_applied"] == pytest.approx(expected_credit)


def test_calculate_tax_applies_medical_credit_threshold_for_freelance() -> None:
    """Medical credits apply the 5% threshold before reducing tax."""

    config = load_year_configuration(2024)
    medical_rules = config.deductions.rules.medical

    base_request = build_request(
        {
            "year": 2024,
            "freelance": {"profit": 20_000},
        }
    )

    baseline = calculate_tax(base_request)
    with_medical = calculate_tax(
        base_request.model_copy(update={"deductions": {"medical": 2_500}})
    )

    baseline_tax = baseline["summary"]["tax_total"]
    medical_tax = with_medical["summary"]["tax_total"]

    taxable_income = base_request.freelance.profit
    threshold = taxable_income * medical_rules.income_threshold_rate
    eligible_expense = max(2_500 - threshold, 0.0)
    expected_credit = min(
        eligible_expense * medical_rules.credit_rate, medical_rules.max_credit
    )

    assert baseline_tax - medical_tax == pytest.approx(expected_credit)

    breakdown = with_medical["summary"].get("deductions_breakdown")
    assert breakdown is not None
    medical_entry = next(item for item in breakdown if item["type"] == "medical")
    assert medical_entry["eligible"] == pytest.approx(eligible_expense)
    assert medical_entry["credit_rate"] == pytest.approx(medical_rules.credit_rate)
    assert medical_entry["credit_applied"] == pytest.approx(expected_credit)


def test_calculate_tax_trade_fee_auto_exemption_by_year() -> None:
    """Trade fee remains waived from 2024 onwards once the abolition takes effect."""

    request_2024 = build_request(
        {"year": 2024, "freelance": {"profit": 12_000}}
    )
    result_2024 = calculate_tax(request_2024)
    freelance_2024 = next(
        detail for detail in result_2024["details"] if detail["category"] == "freelance"
    )
    assert freelance_2024["trade_fee"] == pytest.approx(0.0)

    request_2025 = build_request(
        {"year": 2025, "freelance": {"profit": 12_000}}
    )
    result_2025 = calculate_tax(request_2025)
    freelance_2025 = next(
        detail for detail in result_2025["details"] if detail["category"] == "freelance"
    )
    assert freelance_2025["trade_fee"] == pytest.approx(0.0)

    assert result_2025["summary"]["tax_total"] == pytest.approx(1_300.0)
    assert result_2025["summary"]["tax_total"] < result_2024["summary"]["tax_total"]


def test_calculate_tax_with_agricultural_and_other_income() -> None:
    """Agricultural and other income categories produce dedicated details."""

    request = build_request(
        {
            "year": 2024,
            "agricultural": {"gross_revenue": 15_000, "deductible_expenses": 2_000},
            "other": {"taxable_income": 5_000},
        }
    )

    result = calculate_tax(request)

    agricultural_detail = next(
        detail for detail in result["details"] if detail["category"] == "agricultural"
    )
    other_detail = next(
        detail for detail in result["details"] if detail["category"] == "other"
    )

    assert agricultural_detail["taxable_income"] == pytest.approx(13_000.0)
    assert agricultural_detail["total_tax"] == pytest.approx(1_921.11, rel=1e-4)
    assert other_detail["taxable_income"] == pytest.approx(5_000.0)
    assert other_detail["total_tax"] == pytest.approx(738.89, rel=1e-4)

    summary = result["summary"]
    assert summary["income_total"] == pytest.approx(20_000.0)
    assert summary["taxable_income"] == pytest.approx(18_000.0)
    assert summary["tax_total"] == pytest.approx(2_660.0)


def test_agricultural_only_income_has_no_salary_credit_in_2025() -> None:
    """Agricultural-only income no longer benefits from the salary tax credit."""

    request = build_request(
        {
            "year": 2025,
            "agricultural": {
                "gross_revenue": 12_000,
                "deductible_expenses": 2_000,
            },
        }
    )

    result = calculate_tax(request)

    agricultural_detail = next(
        detail for detail in result["details"] if detail["category"] == "agricultural"
    )

    assert agricultural_detail["credits"] == pytest.approx(0.0)
    assert agricultural_detail["tax"] == pytest.approx(
        agricultural_detail["tax_before_credits"]
    )


def test_professional_farmer_credit_removed_for_2025() -> None:
    """Professional farmers no longer receive the employment tax credit in 2025."""

    request = build_request(
        {
            "year": 2025,
            "dependents": {"children": 2},
            "agricultural": {
                "gross_revenue": 28_000,
                "deductible_expenses": 3_000,
                "professional_farmer": True,
            },
            "other": {"taxable_income": 4_000},
        }
    )

    result = calculate_tax(request)

    agricultural_detail = next(
        detail for detail in result["details"] if detail["category"] == "agricultural"
    )

    assert agricultural_detail["credits"] == pytest.approx(0.0)

def test_calculate_tax_trade_fee_reduction_rules() -> None:
    """Trade fee toggles keep the amount at zero after the abolition."""

    config = load_year_configuration(2025)
    trade_fee_config = config.freelance.trade_fee

    base_request = build_request(
        {
            "year": 2025,
            "freelance": {
                "profit": 12_000,
                "efka_category": "general_class_1",
                "trade_fee_location": "standard",
                "years_active": 2,
                "newly_self_employed": True,
            },
        }
    )

    reduced_fee_result = calculate_tax(base_request)
    reduced_detail = reduced_fee_result["details"][0]
    assert reduced_detail["trade_fee"] == pytest.approx(
        trade_fee_config.reduced_amount or trade_fee_config.standard_amount
    )

    no_fee_request = base_request.model_copy(
        update={
            "freelance": base_request.freelance.model_copy(
                update={"include_trade_fee": False}
            )
        }
    )
    no_fee_result = calculate_tax(no_fee_request)
    no_fee_detail = no_fee_result["details"][0]
    assert no_fee_detail["trade_fee"] == pytest.approx(0.0)
    expected_difference = reduced_detail["trade_fee"]
    assert reduced_detail["total_tax"] == pytest.approx(
        no_fee_detail["total_tax"] + expected_difference
    )<|MERGE_RESOLUTION|>--- conflicted
+++ resolved
@@ -173,11 +173,7 @@
     }
 
 
-<<<<<<< HEAD
 TAXHEAVEN_EMPLOYMENT_CREDIT_EXPECTATIONS_2026 = {
-=======
-MINISTRY_EMPLOYMENT_CREDIT_EXPECTATIONS_2026 = {
->>>>>>> 50d06625
     0: {
         12_000: {"tax_before": 1_300.0, "credit": 777.0},
         20_000: {"tax_before": 2_900.0, "credit": 617.0},
@@ -201,96 +197,57 @@
     },
     3: {
         12_000: {"tax_before": 1_080.0, "credit": 1_080.0},
-<<<<<<< HEAD
         20_000: {"tax_before": 1_800.0, "credit": 1_132.76},
         30_000: {"tax_before": 3_800.0, "credit": 932.76},
         50_000: {"tax_before": 11_100.0, "credit": 532.76},
         70_000: {"tax_before": 19_400.0, "credit": 132.76},
-=======
-        20_000: {"tax_before": 1_800.0, "credit": 1_180.0},
-        30_000: {"tax_before": 3_800.0, "credit": 980.0},
-        50_000: {"tax_before": 11_100.0, "credit": 580.0},
-        70_000: {"tax_before": 19_400.0, "credit": 180.0},
->>>>>>> 50d06625
     },
     4: {
         12_000: {"tax_before": 0.0, "credit": 0.0},
         20_000: {"tax_before": 0.0, "credit": 0.0},
-<<<<<<< HEAD
         30_000: {"tax_before": 1_800.0, "credit": 918.0},
         50_000: {"tax_before": 9_100.0, "credit": 518.0},
         70_000: {"tax_before": 17_400.0, "credit": 118.0},
-=======
-        30_000: {"tax_before": 1_800.0, "credit": 1_220.0},
-        50_000: {"tax_before": 9_100.0, "credit": 820.0},
-        70_000: {"tax_before": 17_400.0, "credit": 420.0},
->>>>>>> 50d06625
     },
     5: {
         12_000: {"tax_before": 0.0, "credit": 0.0},
         20_000: {"tax_before": 0.0, "credit": 0.0},
         30_000: {"tax_before": 1_600.0, "credit": 1_600.0},
-<<<<<<< HEAD
         50_000: {"tax_before": 8_900.0, "credit": 1_779.86},
         70_000: {"tax_before": 17_200.0, "credit": 1_779.86},
-=======
-        50_000: {"tax_before": 8_900.0, "credit": 1_780.0},
-        70_000: {"tax_before": 17_200.0, "credit": 1_780.0},
->>>>>>> 50d06625
     },
     6: {
         12_000: {"tax_before": 0.0, "credit": 0.0},
         20_000: {"tax_before": 0.0, "credit": 0.0},
         30_000: {"tax_before": 1_400.0, "credit": 1_400.0},
-<<<<<<< HEAD
         50_000: {"tax_before": 8_700.0, "credit": 1_999.86},
         70_000: {"tax_before": 17_000.0, "credit": 1_999.86},
-=======
-        50_000: {"tax_before": 8_700.0, "credit": 2_000.0},
-        70_000: {"tax_before": 17_000.0, "credit": 2_000.0},
->>>>>>> 50d06625
     },
     7: {
         12_000: {"tax_before": 0.0, "credit": 0.0},
         20_000: {"tax_before": 0.0, "credit": 0.0},
         30_000: {"tax_before": 1_400.0, "credit": 1_400.0},
-<<<<<<< HEAD
         50_000: {"tax_before": 8_700.0, "credit": 2_219.86},
         70_000: {"tax_before": 17_000.0, "credit": 2_219.86},
-=======
-        50_000: {"tax_before": 8_700.0, "credit": 2_200.0},
-        70_000: {"tax_before": 17_000.0, "credit": 2_200.0},
->>>>>>> 50d06625
     },
     8: {
         12_000: {"tax_before": 0.0, "credit": 0.0},
         20_000: {"tax_before": 0.0, "credit": 0.0},
         30_000: {"tax_before": 1_400.0, "credit": 1_400.0},
-<<<<<<< HEAD
         50_000: {"tax_before": 8_700.0, "credit": 2_439.86},
         70_000: {"tax_before": 17_000.0, "credit": 2_439.86},
-=======
-        50_000: {"tax_before": 8_700.0, "credit": 2_440.0},
-        70_000: {"tax_before": 17_000.0, "credit": 2_440.0},
->>>>>>> 50d06625
     },
     9: {
         12_000: {"tax_before": 0.0, "credit": 0.0},
         20_000: {"tax_before": 0.0, "credit": 0.0},
         30_000: {"tax_before": 1_400.0, "credit": 1_400.0},
-<<<<<<< HEAD
         50_000: {"tax_before": 8_700.0, "credit": 2_659.86},
         70_000: {"tax_before": 17_000.0, "credit": 2_659.86},
-=======
-        50_000: {"tax_before": 8_700.0, "credit": 2_660.0},
-        70_000: {"tax_before": 17_000.0, "credit": 2_660.0},
->>>>>>> 50d06625
     },
     10: {
         12_000: {"tax_before": 0.0, "credit": 0.0},
         20_000: {"tax_before": 0.0, "credit": 0.0},
         30_000: {"tax_before": 1_400.0, "credit": 1_400.0},
-<<<<<<< HEAD
         50_000: {"tax_before": 8_700.0, "credit": 2_879.86},
         70_000: {"tax_before": 17_000.0, "credit": 2_879.86},
     },
@@ -307,14 +264,6 @@
 ]
 
 
-=======
-        50_000: {"tax_before": 8_700.0, "credit": 2_880.0},
-        70_000: {"tax_before": 17_000.0, "credit": 2_880.0},
-    },
-}
-
-
->>>>>>> 50d06625
 def test_employment_contribution_rates_updated_for_2025() -> None:
     """Employment contribution tables include the 2025 rate and cap revisions."""
 
