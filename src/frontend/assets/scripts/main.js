/**
 * Front-end logic for the GreekTax prototype calculator.
 *
 * The script bootstraps localisation-aware metadata retrieval, provides client
 * validation for numeric fields, and renders interactive calculation results
 * returned by the Flask back-end.
 */

const REMOTE_API_BASE = "https://cntanos.pythonanywhere.com/api/v1";
const LOCAL_API_BASE = "/api/v1";

// Default to the remote API; toggle the line below for local development.
const API_BASE = REMOTE_API_BASE;
// const API_BASE = LOCAL_API_BASE; // Uncomment to use the local API during development.
const CALCULATIONS_ENDPOINT = `${API_BASE}/calculations`;
const CONFIG_YEARS_ENDPOINT = `${API_BASE}/config/years`;
const CONFIG_META_ENDPOINT = `${API_BASE}/config/meta`;
const CONFIG_INVESTMENT_ENDPOINT = (year, locale) =>
  `${API_BASE}/config/${year}/investment-categories?locale=${encodeURIComponent(
    locale,
  )}`;
const CONFIG_DEDUCTIONS_ENDPOINT = (year, locale) =>
  `${API_BASE}/config/${year}/deductions?locale=${encodeURIComponent(locale)}`;
const STORAGE_KEY = "greektax.locale";
const CALCULATOR_STORAGE_KEY = "greektax.calculator.v1";
const CALCULATOR_STORAGE_TTL_MS = 2 * 60 * 60 * 1000; // 2 hours
const THEME_STORAGE_KEY = "greektax.theme";
const DEFAULT_THEME = "dark";
const PLOTLY_SDK_URL = "https://cdn.plot.ly/plotly-2.26.0.min.js";
const PLOTLY_SDK_ATTRIBUTE = "data-plotly-sdk";

let plotlyLoaderPromise = null;
let pendingPlotlyJob = null;
let sankeyRenderSequence = 0;
let sankeyPlotlyRef = null;
let sankeyResizeObserver = null;
let sankeyWindowResizeHandler = null;
let hasAppliedThemeOnce = false;
let themeTransitionHandle = null;

const TRANSLATIONS_ENDPOINT = (locale) =>
  locale
    ? `${API_BASE}/translations/${encodeURIComponent(locale)}`
    : `${API_BASE}/translations`;

const translationsByLocale = new Map();
let availableTranslationLocales = ["en"];
let fallbackLocale = "en";


let currentLocale = "en";
let currentTheme = DEFAULT_THEME;
const yearMetadataByYear = new Map();
let currentYearMetadata = null;
let currentEmploymentMode = "annual";
let currentPensionMode = "gross";
let currentInvestmentCategories = [];
let currentDeductionHints = [];
let currentFreelanceMetadata = null;
let derivedFreelanceYearsActive = null;
let derivedFreelanceNewlySelfEmployed = false;
let dynamicFieldLabels = {};
let deductionValidationByInput = {};
let lastCalculation = null;
let pendingCalculatorState = null;
let calculatorStatePersistHandle = null;
let isApplyingYearMetadata = false;
let partialYearWarningActive = false;

function normaliseLocaleChoice(locale) {
  if (typeof locale !== "string" || !locale) {
    return fallbackLocale;
  }
  return locale.toLowerCase().split("-")[0];
}

function getFrontendCatalog(locale) {
  const entry = translationsByLocale.get(locale);
  return entry && typeof entry === "object" ? entry : null;
}

function storeFrontendTranslations(locale, frontend) {
  if (!locale || !frontend || typeof frontend !== "object") {
    return;
  }
  translationsByLocale.set(locale, frontend);
}

<<<<<<< HEAD
function readEmbeddedTranslations() {
  if (
    typeof window !== "undefined" &&
    window.__GREEKTAX_EMBEDDED_TRANSLATIONS__ &&
    typeof window.__GREEKTAX_EMBEDDED_TRANSLATIONS__ === "object"
  ) {
    return window.__GREEKTAX_EMBEDDED_TRANSLATIONS__;
  }

  if (
    typeof globalThis !== "undefined" &&
    globalThis.__GREEKTAX_EMBEDDED_TRANSLATIONS__ &&
    typeof globalThis.__GREEKTAX_EMBEDDED_TRANSLATIONS__ === "object"
  ) {
    return globalThis.__GREEKTAX_EMBEDDED_TRANSLATIONS__;
  }

  return null;
}

function bootstrapEmbeddedTranslations() {
  const payload = readEmbeddedTranslations();
  if (!payload || typeof payload !== "object") {
    return;
  }

  Object.entries(payload).forEach(([locale, catalogue]) => {
    const normalized = normaliseLocaleChoice(locale);
    if (!normalized) {
      return;
    }

    if (!availableTranslationLocales.includes(normalized)) {
      availableTranslationLocales.push(normalized);
    }

    if (catalogue && typeof catalogue === "object") {
      storeFrontendTranslations(normalized, catalogue);
    }
  });

  if (!translationsByLocale.has(fallbackLocale) && translationsByLocale.size) {
    const firstLocale = translationsByLocale.keys().next().value;
    if (firstLocale) {
      fallbackLocale = normaliseLocaleChoice(firstLocale);
    }
  }

  availableTranslationLocales = Array.from(
    new Set(
      availableTranslationLocales.map((value) => normaliseLocaleChoice(value)).filter(Boolean),
    ),
  );
}

bootstrapEmbeddedTranslations();

=======
>>>>>>> b68e04ad
async function requestTranslations(locale) {
  const response = await fetch(TRANSLATIONS_ENDPOINT(locale));
  if (!response.ok) {
    throw new Error(`Unable to load translations (${response.status})`);
  }

  const payload = await response.json();
  if (!payload || typeof payload !== "object") {
    throw new Error("Unexpected translations payload");
  }

  if (Array.isArray(payload.available_locales) && payload.available_locales.length) {
    availableTranslationLocales = payload.available_locales
      .map((value) =>
        typeof value === "string" ? value.toLowerCase().split("-")[0] : null,
      )
      .filter((value) => value);
  }

  const resolvedLocale =
    typeof payload.locale === "string"
      ? payload.locale.toLowerCase().split("-")[0]
      : null;
  if (resolvedLocale && payload.frontend && typeof payload.frontend === "object") {
    storeFrontendTranslations(resolvedLocale, payload.frontend);
  }

  const fallbackPayload = payload.fallback;
  if (
    fallbackPayload &&
    typeof fallbackPayload === "object" &&
    typeof fallbackPayload.locale === "string" &&
    fallbackPayload.frontend &&
    typeof fallbackPayload.frontend === "object"
  ) {
    const fallbackResolved = fallbackPayload.locale.toLowerCase().split("-")[0];
    fallbackLocale = fallbackResolved;
    storeFrontendTranslations(fallbackResolved, fallbackPayload.frontend);
    if (!availableTranslationLocales.includes(fallbackResolved)) {
      availableTranslationLocales.push(fallbackResolved);
    }
  }

  if (resolvedLocale && !availableTranslationLocales.includes(resolvedLocale)) {
    availableTranslationLocales.push(resolvedLocale);
  }

  if (!availableTranslationLocales.length) {
    availableTranslationLocales = [fallbackLocale];
  } else {
    availableTranslationLocales = Array.from(new Set(availableTranslationLocales));
  }

  return resolvedLocale || fallbackLocale;
}

async function ensureTranslations(locale) {
  const target = normaliseLocaleChoice(locale);
  if (!translationsByLocale.has(target)) {
    try {
      return await requestTranslations(target);
    } catch (error) {
      console.error("Failed to load translations", error);
      if (!translationsByLocale.has(fallbackLocale)) {
        try {
          await requestTranslations(fallbackLocale);
        } catch (fallbackError) {
          console.error("Failed to load fallback translations", fallbackError);
        }
      }
    }
  }
  return translationsByLocale.has(target) ? target : fallbackLocale;
}

function getMessagesSection(locale, section) {
  const catalogue = getFrontendCatalog(locale);
  if (catalogue && section in catalogue && typeof catalogue[section] === "object") {
    return catalogue[section];
  }
  const fallbackCatalogue = getFrontendCatalog(fallbackLocale);
  if (
    fallbackCatalogue &&
    section in fallbackCatalogue &&
    typeof fallbackCatalogue[section] === "object"
  ) {
    return fallbackCatalogue[section];
  }
  return {};
}

const localeButtons = Array.from(
  document.querySelectorAll("[data-locale-option]"),
);
const themeButtons = Array.from(
  document.querySelectorAll("[data-theme-option]"),
);

const yearSelect = document.getElementById("year-select");
const childrenInput = document.getElementById("children-input");
const employmentIncomeInput = document.getElementById("employment-income");
const employmentMonthlyIncomeInput = document.getElementById(
  "employment-monthly-income",
);
const employmentEmployeeContributionsInput = document.getElementById(
  "employment-employee-contributions",
);
const employmentPaymentsInput = document.getElementById("employment-payments");
const employmentWithholdingInput = document.getElementById(
  "employment-withholding",
);
const employmentModeSelect = document.getElementById("employment-mode");
const yearAlertsContainer = document.getElementById("year-alerts");
const pensionModeSelect = document.getElementById("pension-mode");
const pensionPaymentsInput = document.getElementById("pension-payments");
const pensionIncomeInput = document.getElementById("pension-income");
const pensionNetIncomeInput = document.getElementById("pension-net-income");
const pensionNetMonthlyIncomeInput = document.getElementById(
  "pension-net-monthly-income",
);
const freelanceRevenueInput = document.getElementById("freelance-revenue");
const freelanceExpensesInput = document.getElementById("freelance-expenses");
const freelanceContributionsInput = document.getElementById(
  "freelance-contributions",
);
const freelanceAuxiliaryContributionsInput = document.getElementById(
  "freelance-auxiliary-contributions",
);
const freelanceLumpSumContributionsInput = document.getElementById(
  "freelance-lump-sum-contributions",
);
const freelanceActivityStartInput = document.getElementById(
  "freelance-activity-start-year",
);
const tradeFeeToggle = document.getElementById("trade-fee-toggle");
const freelanceEfkaSelect = document.getElementById("freelance-efka-category");
const freelanceEfkaMonthsInput = document.getElementById("freelance-efka-months");
const freelanceEfkaHint = document.getElementById("freelance-efka-category-hint");
const freelanceTradeFeeLocationSelect = document.getElementById(
  "freelance-trade-fee-location",
);
const freelanceTradeFeeHint = document.getElementById("freelance-trade-fee-hint");
const freelanceYearsActiveInput = document.getElementById("freelance-years-active");
const freelanceEfkaSummary = document.getElementById("freelance-efka-summary");
const rentalIncomeInput = document.getElementById("rental-income");
const rentalExpensesInput = document.getElementById("rental-expenses");
const investmentFieldsContainer = document.getElementById("investment-fields");
const agriculturalRevenueInput = document.getElementById("agricultural-revenue");
const agriculturalExpensesInput = document.getElementById("agricultural-expenses");
const otherIncomeInput = document.getElementById("other-income");
const deductionsDonationsInput = document.getElementById("deductions-donations");
const deductionsMedicalInput = document.getElementById("deductions-medical");
const deductionsEducationInput = document.getElementById("deductions-education");
const deductionsInsuranceInput = document.getElementById("deductions-insurance");
const vatInput = document.getElementById("vat-due");
const enfiaInput = document.getElementById("enfia-due");
const luxuryInput = document.getElementById("luxury-due");
const freelanceSection = document.getElementById("freelance-section");
const agriculturalSection = document.getElementById("agricultural-section");
const otherSection = document.getElementById("other-section");
const rentalSection = document.getElementById("rental-section");
const investmentSection = document.getElementById("investment-section");
const deductionsSection = document.getElementById("deductions-section");
const obligationsSection = document.getElementById("obligations-section");
const employmentSection = document.getElementById("employment-section");
const toggleFreelance = document.getElementById("toggle-freelance");
const toggleEmployment = document.getElementById("toggle-employment");
const togglePension = document.getElementById("toggle-pension");
const toggleAgricultural = document.getElementById("toggle-agricultural");
const toggleOther = document.getElementById("toggle-other");
const toggleRental = document.getElementById("toggle-rental");
const toggleInvestment = document.getElementById("toggle-investment");
const toggleDeductions = document.getElementById("toggle-deductions");
const toggleObligations = document.getElementById("toggle-obligations");
const calculatorForm = document.getElementById("calculator-form");
const calculatorStatus = document.getElementById("calculator-status");
const resultsSection = document.getElementById("calculation-results");
const sankeyWrapper = document.getElementById("sankey-wrapper");
const sankeyChart = document.getElementById("sankey-chart");
const sankeyEmptyState = document.getElementById("sankey-empty");
const summaryGrid = document.getElementById("summary-grid");
const detailsList = document.getElementById("details-list");
const downloadButton = document.getElementById("download-button");
const downloadCsvButton = document.getElementById("download-csv-button");
const printButton = document.getElementById("print-button");
const pensionFieldsContainer = document.getElementById("pension-fields");

function lookupMessage(locale, keyParts) {
  let cursor = getFrontendCatalog(locale);
  for (const part of keyParts) {
    if (cursor && typeof cursor === "object" && part in cursor) {
      cursor = cursor[part];
    } else {
      return undefined;
    }
  }
  return cursor;
}

function formatTemplate(template, replacements) {
  return Object.entries(replacements).reduce((accumulator, [key, value]) => {
    const pattern = new RegExp(`{{\\s*${key}\\s*}}`, "g");
    return accumulator.replace(pattern, String(value));
  }, template);
}

function t(key, replacements = {}, locale = currentLocale) {
  const keyParts = key.split(".");
  const primary = lookupMessage(locale, keyParts);
  const fallback =
    locale === fallbackLocale ? undefined : lookupMessage(fallbackLocale, keyParts);
  const template =
    typeof primary === "string"
      ? primary
      : typeof fallback === "string"
      ? fallback
      : key;
  return formatTemplate(template, replacements);
}

function getCssVariable(name, fallback = "") {
  if (typeof window === "undefined") {
    return fallback;
  }
  const styles = window.getComputedStyle(document.documentElement);
  const value = styles.getPropertyValue(name);
  return value ? value.trim() : fallback;
}

function colorWithAlpha(color, alpha, fallback) {
  const trimmed = (color || "").trim();
  if (!trimmed) {
    return fallback;
  }

  if (trimmed.startsWith("#")) {
    const hex = trimmed.slice(1);
    let normalized = hex;
    if (hex.length === 3) {
      normalized = hex
        .split("")
        .map((char) => char + char)
        .join("");
    }
    if (normalized.length !== 6) {
      return fallback;
    }
    const value = Number.parseInt(normalized, 16);
    if (!Number.isFinite(value)) {
      return fallback;
    }
    const r = (value >> 16) & 255;
    const g = (value >> 8) & 255;
    const b = value & 255;
    return `rgba(${r}, ${g}, ${b}, ${alpha})`;
  }

  const rgbMatch = trimmed.match(/rgba?\(([^)]+)\)/i);
  if (rgbMatch) {
    const parts = rgbMatch[1]
      .split(",")
      .map((part) => Number.parseFloat(part.trim()))
      .filter((value) => Number.isFinite(value));
    if (parts.length >= 3) {
      const [r, g, b] = parts;
      return `rgba(${Math.max(0, Math.min(255, r))}, ${Math.max(
        0,
        Math.min(255, g),
      )}, ${Math.max(0, Math.min(255, b))}, ${alpha})`;
    }
  }

  return fallback;
}

function parseNumericValue(value) {
  const number = Number.parseFloat(value);
  return Number.isFinite(number) ? number : 0;
}

function getElementInnerWidth(element) {
  if (!element) {
    return 0;
  }

  const rect = element.getBoundingClientRect?.();
  let width = Math.round(rect?.width || element.clientWidth || 0);

  if (!width) {
    return 0;
  }

  if (
    element === sankeyWrapper &&
    typeof window !== "undefined" &&
    typeof window.getComputedStyle === "function"
  ) {
    const styles = window.getComputedStyle(element);
    width -= Math.round(
      parseNumericValue(styles.paddingLeft) +
        parseNumericValue(styles.paddingRight),
    );
  }

  return Math.max(0, width);
}

function measureSankeyAvailableWidth() {
  const primary = [sankeyChart, sankeyWrapper];

  for (const element of primary) {
    const width = getElementInnerWidth(element);
    if (width > 0) {
      return width;
    }
  }

  const fallbackElements = [];

  if (sankeyWrapper?.parentElement) {
    fallbackElements.push(sankeyWrapper.parentElement);
    if (sankeyWrapper.parentElement.parentElement) {
      fallbackElements.push(sankeyWrapper.parentElement.parentElement);
    }
  }

  if (typeof document !== "undefined") {
    if (document.documentElement) {
      fallbackElements.push(document.documentElement);
    }
    if (document.body) {
      fallbackElements.push(document.body);
    }
  }

  for (const element of fallbackElements) {
    const width = getElementInnerWidth(element);
    if (width > 0) {
      return width;
    }
  }

  return 0;
}

function computeSankeyDimensions() {
  const measuredWidth = Math.round(measureSankeyAvailableWidth());
  const fallbackWidth =
    typeof window !== "undefined" && Number.isFinite(window.innerWidth)
      ? Math.round(window.innerWidth || 0)
      : 0;
  const resolvedWidth = Math.max(
    320,
    measuredWidth > 0 ? measuredWidth : fallbackWidth || 640,
  );
  const chartHeight = Math.max(
    280,
    Math.min(480, Math.round(resolvedWidth * 0.55)),
  );

  return { width: resolvedWidth, height: chartHeight };
}

function applySankeyDimensions(plotlyInstance = sankeyPlotlyRef) {
  if (!sankeyChart) {
    return;
  }

  const { width, height } = computeSankeyDimensions();

  sankeyChart.style.minHeight = `${height}px`;
  sankeyChart.style.height = `${height}px`;
  sankeyChart.style.minWidth = "0";
  sankeyChart.style.width = "100%";

  if (plotlyInstance?.relayout && width > 0) {
    const relayoutResult = plotlyInstance.relayout(sankeyChart, {
      width,
      height,
    });

    if (typeof relayoutResult?.catch === "function") {
      relayoutResult.catch(() => {});
    }
  }

  if (plotlyInstance?.Plots?.resize) {
    plotlyInstance.Plots.resize(sankeyChart);
  }
}

function ensureSankeyResizeHandlers() {
  if (!sankeyChart || typeof window === "undefined") {
    return;
  }

  const handleResize = () => {
    if (!sankeyChart || sankeyWrapper?.hidden) {
      return;
    }
    applySankeyDimensions();
  };

  if (!sankeyWindowResizeHandler) {
    sankeyWindowResizeHandler = () => handleResize();
    window.addEventListener("resize", sankeyWindowResizeHandler);
  }

  if (typeof ResizeObserver === "function") {
    if (!sankeyResizeObserver) {
      sankeyResizeObserver = new ResizeObserver(() => handleResize());
    }

    sankeyResizeObserver.disconnect();
    const target = sankeyWrapper || sankeyChart;
    if (target) {
      sankeyResizeObserver.observe(target);
    }
  }
}

function ensurePlotlyLoaded() {
  if (typeof Plotly !== "undefined") {
    return Promise.resolve(Plotly);
  }

  if (plotlyLoaderPromise) {
    return plotlyLoaderPromise;
  }

  plotlyLoaderPromise = new Promise((resolve, reject) => {
    const selector = `script[${PLOTLY_SDK_ATTRIBUTE}]`;
    const existingScript = document.querySelector(selector);

    if (existingScript?.dataset.loaded === "true" && typeof Plotly !== "undefined") {
      resolve(Plotly);
      return;
    }

    const script = existingScript || document.createElement("script");
    script.src = PLOTLY_SDK_URL;
    script.async = true;
    script.setAttribute(PLOTLY_SDK_ATTRIBUTE, "true");

    const handleLoad = () => {
      script.dataset.loaded = "true";
      if (typeof Plotly !== "undefined") {
        resolve(Plotly);
      } else {
        reject(new Error("Plotly loaded without exposing a global"));
      }
    };

    const handleError = () => {
      reject(new Error("Failed to load the Plotly visualisation library"));
    };

    script.addEventListener("load", handleLoad, { once: true });
    script.addEventListener("error", handleError, { once: true });

    if (!existingScript) {
      document.head.appendChild(script);
    }
  })
    .catch((error) => {
      plotlyLoaderPromise = null;
      throw error;
    });

  return plotlyLoaderPromise;
}

function scheduleIdleWork(callback) {
  if (typeof window.requestIdleCallback === "function") {
    return window.requestIdleCallback(callback, { timeout: 500 });
  }
  return window.setTimeout(callback, 32);
}

function cancelIdleWork(handle) {
  if (handle == null) {
    return;
  }
  if (typeof window.cancelIdleCallback === "function") {
    window.cancelIdleCallback(handle);
  } else {
    window.clearTimeout(handle);
  }
}

function resolveStoredLocale(defaultLocale = "en") {
  try {
    const stored = window.localStorage.getItem(STORAGE_KEY);
    return normaliseLocaleChoice(stored || defaultLocale);
  } catch (error) {
    console.warn("Unable to access localStorage", error);
    return normaliseLocaleChoice(defaultLocale);
  }
}

function persistLocale(locale) {
  try {
    window.localStorage.setItem(STORAGE_KEY, locale);
  } catch (error) {
    console.warn("Unable to persist locale preference", error);
  }
}

function resolveStoredTheme(defaultTheme = DEFAULT_THEME) {
  try {
    const stored = window.localStorage.getItem(THEME_STORAGE_KEY);
    if (stored === "dark" || stored === "light") {
      return stored;
    }
    return defaultTheme;
  } catch (error) {
    console.warn("Unable to access theme preference", error);
    return defaultTheme;
  }
}

function persistTheme(theme) {
  try {
    window.localStorage.setItem(THEME_STORAGE_KEY, theme);
  } catch (error) {
    console.warn("Unable to persist theme preference", error);
  }
}

function loadStoredCalculatorState() {
  try {
    const raw = window.localStorage.getItem(CALCULATOR_STORAGE_KEY);
    if (!raw) {
      return null;
    }

    const parsed = JSON.parse(raw);
    if (!parsed || typeof parsed !== "object") {
      window.localStorage.removeItem(CALCULATOR_STORAGE_KEY);
      return null;
    }

    const timestamp = Number(parsed.timestamp);
    if (!Number.isFinite(timestamp)) {
      window.localStorage.removeItem(CALCULATOR_STORAGE_KEY);
      return null;
    }

    if (Date.now() - timestamp > CALCULATOR_STORAGE_TTL_MS) {
      window.localStorage.removeItem(CALCULATOR_STORAGE_KEY);
      return null;
    }

    const values = parsed.values;
    if (!values || typeof values !== "object") {
      window.localStorage.removeItem(CALCULATOR_STORAGE_KEY);
      return null;
    }

    return values;
  } catch (error) {
    console.warn("Unable to load calculator state", error);
    return null;
  }
}

function captureElementValue(element) {
  if (!element || !element.id) {
    return undefined;
  }

  if (element instanceof HTMLInputElement) {
    if (element.type === "checkbox") {
      return Boolean(element.checked);
    }
    if (element.type === "radio") {
      return element.checked ? element.value : undefined;
    }
    return element.value ?? "";
  }

  if (element instanceof HTMLSelectElement || element instanceof HTMLTextAreaElement) {
    return element.value ?? "";
  }

  return undefined;
}

function captureCalculatorState() {
  if (!calculatorForm) {
    return {};
  }

  const values = {};
  const elements = Array.from(calculatorForm.elements || []);
  elements.forEach((element) => {
    const value = captureElementValue(element);
    if (value === undefined) {
      return;
    }
    values[element.id] = value;
  });
  return values;
}

function preserveCurrentFormValues() {
  if (!calculatorForm) {
    return;
  }

  const snapshot = captureCalculatorState();
  if (!snapshot || typeof snapshot !== "object") {
    return;
  }

  const keys = Object.keys(snapshot);
  if (!keys.length) {
    return;
  }

  pendingCalculatorState = {
    ...(pendingCalculatorState || {}),
    ...snapshot,
  };
}

function persistCalculatorState() {
  if (!calculatorForm) {
    return;
  }

  try {
    const payload = {
      timestamp: Date.now(),
      values: captureCalculatorState(),
    };
    window.localStorage.setItem(
      CALCULATOR_STORAGE_KEY,
      JSON.stringify(payload),
    );
  } catch (error) {
    console.warn("Unable to persist calculator state", error);
  } finally {
    if (calculatorStatePersistHandle) {
      window.clearTimeout(calculatorStatePersistHandle);
      calculatorStatePersistHandle = null;
    }
  }
}

function schedulePersistCalculatorState() {
  try {
    if (calculatorStatePersistHandle) {
      window.clearTimeout(calculatorStatePersistHandle);
    }
    calculatorStatePersistHandle = window.setTimeout(() => {
      persistCalculatorState();
    }, 150);
  } catch (error) {
    console.warn("Unable to schedule calculator state persistence", error);
  }
}

function resolveLocaleTag(locale) {
  if (locale === "el") {
    return "el-GR";
  }
  if (locale === "en") {
    return "en-GB";
  }
  return locale || "en-GB";
}

function updateLocaleButtonState(locale) {
  if (!localeButtons.length) {
    return;
  }

  localeButtons.forEach((button) => {
    const value = button.dataset.localeOption || "en";
    const isActive = value === locale;
    button.classList.toggle("is-active", isActive);
    button.setAttribute("aria-pressed", isActive ? "true" : "false");
  });
}

function updateThemeButtonState(theme) {
  if (!themeButtons.length) {
    return;
  }

  themeButtons.forEach((button) => {
    const value = button.dataset.themeOption || DEFAULT_THEME;
    const isActive = value === theme;
    button.classList.toggle("is-active", isActive);
    button.setAttribute("aria-pressed", isActive ? "true" : "false");
  });
}

function applyTheme(theme) {
  const normalized =
    theme === "dark" || theme === "light" ? theme : DEFAULT_THEME;
  currentTheme = normalized;
  const root = document.documentElement;
  if (hasAppliedThemeOnce) {
    root.classList.add("theme-transition");
    if (themeTransitionHandle) {
      window.clearTimeout(themeTransitionHandle);
    }
    themeTransitionHandle = window.setTimeout(() => {
      root.classList.remove("theme-transition");
      themeTransitionHandle = null;
    }, 280);
  }
  root.setAttribute("data-theme", normalized);
  updateThemeButtonState(normalized);
  persistTheme(normalized);
  hasAppliedThemeOnce = true;
  const rerenderResults = () => {
    if (lastCalculation) {
      renderCalculation(lastCalculation);
    }
  };
  if (typeof window.requestAnimationFrame === "function") {
    window.requestAnimationFrame(() => {
      window.requestAnimationFrame(rerenderResults);
    });
  } else {
    window.setTimeout(rerenderResults, 0);
  }
}

async function applyLocale(locale) {
  const resolved = await ensureTranslations(locale);
  currentLocale = resolved;
  persistLocale(resolved);
  document.documentElement.lang = resolved;
  updateLocaleButtonState(resolved);
  localiseStaticText();
  renderYearWarnings(currentYearMetadata, {
    showPartialYearWarning: partialYearWarningActive,
  });
  preserveCurrentFormValues();
  refreshInvestmentCategories();
  refreshDeductionHints();
  populateFreelanceMetadata(currentFreelanceMetadata);
  if (lastCalculation) {
    renderCalculation(lastCalculation);
  }
}

function localiseStaticText() {
  document.querySelectorAll("[data-i18n-key]").forEach((element) => {
    const key = element.getAttribute("data-i18n-key");
    if (!key) {
      return;
    }
    const message = t(key);
    if (typeof message === "string") {
      element.textContent = message;
    }
  });

  document.querySelectorAll("[data-i18n-placeholder]").forEach((element) => {
    const key = element.getAttribute("data-i18n-placeholder");
    if (!key) {
      return;
    }
    const message = t(key);
    if (typeof message === "string" && "placeholder" in element) {
      element.placeholder = message;
    }
  });
}

function initialiseLocaleControls() {
  if (!localeButtons.length) {
    return;
  }

  localeButtons.forEach((button) => {
    button.addEventListener("click", () => {
      const value = button.dataset.localeOption || "en";
      if (normaliseLocaleChoice(value) === currentLocale) {
        return;
      }
      void applyLocale(value);
    });
  });
}

function initialiseThemeControls() {
  if (!themeButtons.length) {
    return;
  }

  themeButtons.forEach((button) => {
    button.addEventListener("click", () => {
      const value = button.dataset.themeOption || DEFAULT_THEME;
      if (value === currentTheme) {
        return;
      }
      applyTheme(value);
    });
  });
}

function setCalculatorStatus(message, { isError = false } = {}) {
  if (!calculatorStatus) {
    return;
  }
  calculatorStatus.textContent = message;
  calculatorStatus.setAttribute("data-status", isError ? "error" : "info");
}

function formatNumber(value) {
  const formatter = new Intl.NumberFormat(resolveLocaleTag(currentLocale), {
    style: "decimal",
    minimumFractionDigits: 0,
    maximumFractionDigits: 2,
  });
  return formatter.format(value || 0);
}

function formatCurrency(value) {
  const localeTag = resolveLocaleTag(currentLocale);
  const parsed = Number.parseFloat(value ?? 0);
  const numeric = Number.isFinite(parsed) ? parsed : 0;
  const formatter = new Intl.NumberFormat(localeTag, {
    style: "decimal",
    minimumFractionDigits: 2,
    maximumFractionDigits: 2,
  });
  const formatted = formatter.format(Math.abs(numeric));
  const sign = numeric < 0 ? "-" : "";
  return `${sign}${formatted}\u00a0€`;
}

function formatPercent(value) {
  const formatter = new Intl.NumberFormat(resolveLocaleTag(currentLocale), {
    style: "percent",
    minimumFractionDigits: 0,
    maximumFractionDigits: 1,
  });
  return formatter.format(value);
}

function isInputVisible(input) {
  if (!input) {
    return false;
  }
  if (input.hidden) {
    return false;
  }
  if (input.closest("[hidden]")) {
    return false;
  }
  if (input.closest('[aria-hidden="true"]')) {
    return false;
  }
  const control = input.closest(".form-control");
  if (control && control.hidden) {
    return false;
  }
  return true;
}

function isSectionActive(section) {
  return Boolean(section && !section.hidden);
}

function resetSectionInputs(section) {
  if (!section) {
    return;
  }
  section.querySelectorAll('input[type="number"]').forEach((input) => {
    if (!input) {
      return;
    }
    const defaultValue = input.defaultValue ?? "0";
    input.value = defaultValue || "0";
  });
  section.querySelectorAll('input[type="checkbox"]').forEach((input) => {
    if (!input) {
      return;
    }
    input.checked = Boolean(input.defaultChecked);
  });
  section.querySelectorAll("select").forEach((select) => {
    if (!select) {
      return;
    }
    const defaultValue = select.dataset.defaultValue;
    if (defaultValue !== undefined) {
      select.value = defaultValue;
    } else if (select.options.length > 0) {
      select.selectedIndex = 0;
    } else {
      select.value = "";
    }
  });
}

function isPensionEnabled() {
  return Boolean(togglePension && togglePension.checked);
}

function updatePensionFieldsVisibility() {
  const enabled = isPensionEnabled();
  if (pensionFieldsContainer) {
    pensionFieldsContainer.hidden = !enabled;
    pensionFieldsContainer.setAttribute("aria-hidden", String(!enabled));
  }
  if (enabled) {
    updatePensionMode(pensionModeSelect?.value || currentPensionMode);
  }
  updatePartialYearWarningState();
}

function hasPartialYearSelection(select) {
  if (!select || select.disabled) {
    return false;
  }
  const defaultValueRaw = select.dataset.defaultValue;
  if (!defaultValueRaw) {
    return false;
  }
  const defaultValue = Number.parseInt(defaultValueRaw, 10);
  const currentValue = Number.parseInt(select.value ?? "", 10);
  if (!Number.isFinite(defaultValue) || defaultValue <= 0) {
    return false;
  }
  if (!Number.isFinite(currentValue) || currentValue <= 0) {
    return false;
  }
  return currentValue < defaultValue;
}

function shouldDisplayPartialYearWarning() {
  if (!isSectionActive(employmentSection)) {
    return false;
  }
  if (hasPartialYearSelection(employmentPaymentsInput)) {
    return true;
  }
  if (!isPensionEnabled()) {
    return false;
  }
  return hasPartialYearSelection(pensionPaymentsInput);
}

function updatePartialYearWarningState() {
  const shouldShow = shouldDisplayPartialYearWarning();
  partialYearWarningActive = shouldShow;
  renderYearWarnings(currentYearMetadata, {
    showPartialYearWarning: shouldShow,
  });
}

function handleSectionToggle(toggle) {
  if (!toggle) {
    return;
  }
  const targetId = toggle.getAttribute("data-toggle-target");
  if (!targetId) {
    return;
  }
  const section = document.getElementById(targetId);
  if (!section) {
    return;
  }
  const isChecked = Boolean(toggle.checked);
  section.hidden = !isChecked;
  section.setAttribute("aria-hidden", String(!isChecked));
  if (!isChecked) {
    resetSectionInputs(section);
  }
  if (toggle === toggleEmployment) {
    updatePartialYearWarningState();
  }
}

function initialiseSectionToggles() {
  const toggles = [
    toggleEmployment,
    toggleFreelance,
    toggleAgricultural,
    toggleOther,
    toggleRental,
    toggleInvestment,
    toggleDeductions,
    toggleObligations,
  ];
  toggles.forEach((toggle) => {
    if (!toggle) {
      return;
    }
    handleSectionToggle(toggle);
    toggle.addEventListener("change", () => handleSectionToggle(toggle));
  });
}

function applyValueToElement(element, value) {
  if (!element) {
    return false;
  }

  if (element instanceof HTMLInputElement) {
    if (element.type === "checkbox") {
      const desired = Boolean(value);
      element.checked = desired;
      return element.checked === desired;
    }
    const stringValue = value === null || value === undefined ? "" : String(value);
    element.value = stringValue;
    return element.value === stringValue;
  }

  if (element instanceof HTMLSelectElement || element instanceof HTMLTextAreaElement) {
    const stringValue = value === null || value === undefined ? "" : String(value);
    const previousValue = element.value;
    element.value = stringValue;
    if (element.value !== stringValue) {
      // Restore the previous value when the desired option is unavailable.
      element.value = previousValue;
      return false;
    }
    return true;
  }

  return false;
}

function applyPendingCalculatorState() {
  if (!pendingCalculatorState) {
    return;
  }

  const remaining = {};
  let yearUpdated = false;

  Object.entries(pendingCalculatorState).forEach(([id, storedValue]) => {
    const element = document.getElementById(id);
    if (!element) {
      remaining[id] = storedValue;
      return;
    }

    const applied = applyValueToElement(element, storedValue);
    if (!applied) {
      remaining[id] = storedValue;
      return;
    }

    if (id === "year-select") {
      yearUpdated = true;
    }
  });

  pendingCalculatorState = Object.keys(remaining).length ? remaining : null;

  if (yearUpdated) {
    const selectedYear = Number.parseInt(yearSelect?.value ?? "", 10);
    if (Number.isFinite(selectedYear)) {
      applyYearMetadata(selectedYear);
    }
  }

  if (pensionModeSelect) {
    updatePensionMode(pensionModeSelect.value || "gross");
  }

  if (employmentModeSelect) {
    updateEmploymentMode(employmentModeSelect.value || "annual");
  } else {
    updateEmploymentMode(currentEmploymentMode);
  }

  const toggles = [
    toggleEmployment,
    toggleFreelance,
    toggleAgricultural,
    toggleOther,
    toggleRental,
    toggleInvestment,
    toggleDeductions,
    toggleObligations,
  ];
  toggles.forEach((toggle) => {
    if (toggle && toggle.hasAttribute("data-toggle-target")) {
      handleSectionToggle(toggle);
    }
  });

  updateFreelanceCategoryHint();
  updateTradeFeeHint();
  updatePensionFieldsVisibility();
}

function handleCalculatorStateChange() {
  schedulePersistCalculatorState();
}

function updateSectionMode(section, mode, defaultMode = "") {
  const requestedMode = (mode || "").toString().toLowerCase();
  const fallbackMode = (defaultMode || "").toString().toLowerCase();
  const desiredMode = requestedMode || fallbackMode;
  document
    .querySelectorAll(`.form-control[data-section="${section}"]`)
    .forEach((control) => {
      const controlMode = control.getAttribute("data-mode");
      if (!controlMode) {
        return;
      }
      const isVisible = controlMode.toLowerCase() === desiredMode;
      control.hidden = !isVisible;
      if (!isVisible) {
        const input = control.querySelector("input");
        if (input) {
          clearFieldError(input);
        }
      }
    });
}

function updatePensionMode(mode) {
  currentPensionMode = mode === "net" ? "net" : "gross";
  if (pensionModeSelect) {
    pensionModeSelect.value = currentPensionMode;
  }
  updateSectionMode("pension", currentPensionMode, "gross");
}

function updateEmploymentMode(mode) {
  currentEmploymentMode = mode === "monthly" ? "monthly" : "annual";
  if (employmentModeSelect) {
    employmentModeSelect.value = currentEmploymentMode;
  }
  updateSectionMode("employment", currentEmploymentMode, "annual");
}

function populatePayrollSelect(select, payrollConfig) {
  if (!select) {
    return;
  }

  select.innerHTML = "";
  if (!payrollConfig) {
    select.value = "";
    select.disabled = true;
    return;
  }

  const { allowed_payments_per_year: allowed, default_payments_per_year: fallback } =
    payrollConfig;
  if (!Array.isArray(allowed) || allowed.length === 0) {
    select.value = "";
    select.disabled = true;
    return;
  }

  allowed.forEach((value) => {
    const option = document.createElement("option");
    option.value = String(value);
    option.textContent = String(value);
    select.appendChild(option);
  });

  const defaultValue = fallback || allowed[allowed.length - 1];
  select.value = String(defaultValue);
  select.dataset.defaultValue = String(defaultValue);
  select.disabled = false;
}

function getPayrollMetadata(section) {
  if (!currentYearMetadata) {
    return null;
  }
  if (section === "employment") {
    return currentYearMetadata.employment || null;
  }
  if (section === "pension") {
    return currentYearMetadata.pension || null;
  }
  return null;
}

function resolvePaymentsValue(select, section) {
  const raw = Number.parseInt(select?.value ?? "", 10);
  if (Number.isFinite(raw) && raw > 0) {
    return raw;
  }
  const metadata = getPayrollMetadata(section);
  const fallback = metadata?.payroll?.default_payments_per_year;
  return typeof fallback === "number" && fallback > 0 ? fallback : undefined;
}

function renderYearWarnings(metadata, options = {}) {
  if (!yearAlertsContainer) {
    return;
  }

  yearAlertsContainer.innerHTML = "";
  const warnings = Array.isArray(metadata?.warnings) ? metadata.warnings : [];
  const showPartialWarning =
    options.showPartialYearWarning ?? partialYearWarningActive;

  let renderedCount = 0;

  warnings.forEach((warning) => {
    if (!warning) {
      return;
    }

    const warningId = typeof warning.id === "string" ? warning.id : "";
    if (
      warningId === "employment.partial_year_review" &&
      !showPartialWarning
    ) {
      return;
    }

    const severity = String(warning.severity || "info").toLowerCase();
    const classes = ["alert"];
    if (severity === "warning") {
      classes.push("alert--warning");
    } else if (severity === "error") {
      classes.push("alert--error");
    }

    const alert = document.createElement("div");
    alert.className = classes.join(" ");

    const message = document.createElement("p");
    message.className = "alert__message";
    const replacements = {};
    if (metadata?.year) {
      replacements.year = metadata.year;
    }
    if (Array.isArray(warning.applies_to) && warning.applies_to.length) {
      replacements.scope = warning.applies_to.join(", ");
    }
    const text = warning.message_key
      ? t(warning.message_key, replacements)
      : "";
    message.textContent = text || warning.message_key || "";
    alert.appendChild(message);

    if (warning.documentation_url) {
      const actions = document.createElement("div");
      actions.className = "alert__actions";
      const link = document.createElement("a");
      link.href = warning.documentation_url;
      link.target = "_blank";
      link.rel = "noreferrer noopener";
      const labelKey = warning.documentation_key || "warnings.learn_more";
      link.textContent = t(labelKey);
      actions.appendChild(link);
      alert.appendChild(actions);
    }

    yearAlertsContainer.appendChild(alert);
    renderedCount += 1;
  });

  yearAlertsContainer.hidden = renderedCount === 0;
}

function applyYearMetadata(year) {
  if (isApplyingYearMetadata) {
    return;
  }

  isApplyingYearMetadata = true;
  try {
    currentYearMetadata = yearMetadataByYear.get(year) || null;
    renderYearWarnings(currentYearMetadata, {
      showPartialYearWarning: partialYearWarningActive,
    });
    populatePayrollSelect(
      employmentPaymentsInput,
      currentYearMetadata?.employment?.payroll || null,
    );
    populatePayrollSelect(
      pensionPaymentsInput,
      currentYearMetadata?.pension?.payroll || null,
    );

    updateEmploymentMode(currentEmploymentMode);
    updatePensionMode(currentPensionMode);
    populateFreelanceMetadata(currentYearMetadata?.freelance || null);
    applyPendingCalculatorState();
    updatePartialYearWarningState();
  } finally {
    isApplyingYearMetadata = false;
  }
}

function buildDownloadFilename(extension) {
  const year = lastCalculation?.meta?.year ?? "summary";
  const timestamp = new Date().toISOString().replace(/[:.]/g, "-");
  return `greektax-${year}-${timestamp}.${extension}`;
}

function clearFormHints() {
  document.querySelectorAll(".form-control .form-hint").forEach((element) => {
    if (element.dataset.staticHint === "true") {
      return;
    }
    element.remove();
  });
  document.querySelectorAll(".form-control .form-allowances").forEach((element) => {
    element.remove();
  });
}

function applyHintToField(hint) {
  if (!hint || !hint.input_id) {
    return;
  }

  const input = document.getElementById(hint.input_id);
  if (!input) {
    return;
  }

  const container = input.closest(".form-control");
  if (!container) {
    return;
  }

  let hintElement = container.querySelector(".form-hint");
  if (!hintElement) {
    hintElement = document.createElement("p");
    hintElement.className = "form-hint";
    container.appendChild(hintElement);
  }

  if (hint.description) {
    hintElement.textContent = hint.description;
    hintElement.hidden = false;
  } else {
    hintElement.textContent = "";
    hintElement.hidden = true;
  }

  let allowancesContainer = container.querySelector(".form-allowances");
  if (Array.isArray(hint.allowances) && hint.allowances.length) {
    if (!allowancesContainer) {
      allowancesContainer = document.createElement("div");
      allowancesContainer.className = "form-allowances";
      container.appendChild(allowancesContainer);
    }
    allowancesContainer.innerHTML = "";
    hint.allowances.forEach((allowance) => {
      if (!allowance) {
        return;
      }
      const wrapper = document.createElement("div");
      wrapper.className = "allowance-item";

      if (allowance.label) {
        const heading = document.createElement("strong");
        heading.textContent = allowance.label;
        wrapper.appendChild(heading);
      }

      if (allowance.description) {
        const description = document.createElement("p");
        description.textContent = allowance.description;
        wrapper.appendChild(description);
      }

      if (Array.isArray(allowance.thresholds) && allowance.thresholds.length) {
        const list = document.createElement("ul");
        allowance.thresholds.forEach((threshold) => {
          if (!threshold) {
            return;
          }
          const item = document.createElement("li");
          const parts = [];
          if (threshold.amount !== undefined) {
            parts.push(formatCurrency(threshold.amount));
          }
          if (threshold.percentage !== undefined) {
            parts.push(formatPercent(threshold.percentage));
          }
          let text = threshold.label || "";
          if (parts.length) {
            text = `${text}${text ? ": " : ""}${parts.join(" / ")}`;
          }
          if (threshold.notes) {
            text = `${text}${text ? " — " : ""}${threshold.notes}`;
          }
          item.textContent = text;
          list.appendChild(item);
        });
        wrapper.appendChild(list);
      }

      allowancesContainer.appendChild(wrapper);
    });
    allowancesContainer.hidden = false;
  } else if (allowancesContainer) {
    allowancesContainer.remove();
  }

  const validation = hint.validation || {};
  if (validation.type === "integer") {
    input.setAttribute("step", "1");
  }
  if (validation.type === "currency" && !input.getAttribute("step")) {
    input.setAttribute("step", "0.01");
  }
  if (validation.min !== undefined) {
    input.setAttribute("min", String(validation.min));
  }
  if (validation.max !== undefined) {
    input.setAttribute("max", String(validation.max));
  }
}

async function loadYearOptions() {
  if (!yearSelect) {
    return;
  }

  setCalculatorStatus(t("status.loading_years"));
  try {
    const response = await fetch(CONFIG_YEARS_ENDPOINT);
    if (!response.ok) {
      throw new Error(`Unable to load years (${response.status})`);
    }

    const payload = await response.json();
    const years = Array.isArray(payload.years) ? payload.years : [];
    yearSelect.innerHTML = "";
    yearMetadataByYear.clear();

    years.forEach((entry) => {
      const option = document.createElement("option");
      option.value = String(entry.year);
      option.textContent = `${entry.year}`;
      yearSelect.appendChild(option);
      if (entry && typeof entry.year === "number") {
        yearMetadataByYear.set(entry.year, entry);
      }
    });

    if (payload.default_year) {
      yearSelect.value = String(payload.default_year);
    }

    const selectedYear = Number.parseInt(yearSelect.value ?? "", 10);
    if (Number.isFinite(selectedYear)) {
      applyYearMetadata(selectedYear);
    }

    setCalculatorStatus(t("status.ready"));
  } catch (error) {
    console.error("Failed to load year metadata", error);
    setCalculatorStatus(t("status.year_error"), { isError: true });
  }
}

async function refreshApplicationVersion() {
  const versionElement = document.querySelector("[data-app-version]");
  if (!versionElement) {
    return;
  }

  const fallbackText =
    versionElement.dataset.versionFallback?.trim() || versionElement.textContent || "";

  try {
    const response = await fetch(CONFIG_META_ENDPOINT, { credentials: "omit" });
    if (!response.ok) {
      throw new Error(`Unable to load application metadata (${response.status})`);
    }

    const payload = await response.json();
    const version =
      typeof payload?.version === "string" ? payload.version.trim() : "";
    if (version) {
      versionElement.textContent = version;
      return;
    }
  } catch (error) {
    console.error("Failed to refresh application metadata", error);
  }

  versionElement.textContent = fallbackText || "unavailable";
}

function renderInvestmentFields(categories) {
  if (!investmentFieldsContainer) {
    return;
  }

  preserveCurrentFormValues();
  investmentFieldsContainer.innerHTML = "";
  if (!categories.length) {
    const message = document.createElement("p");
    message.textContent = t("forms.no_investment_categories");
    investmentFieldsContainer.appendChild(message);
    return;
  }

  categories.forEach((category) => {
    const wrapper = document.createElement("div");
    wrapper.className = "form-control";

    const label = document.createElement("label");
    label.setAttribute("for", `investment-${category.id}`);
    label.textContent = `${category.label} (${formatPercent(category.rate)})`;

    const input = document.createElement("input");
    input.type = "number";
    input.min = "0";
    input.step = "0.01";
    input.id = `investment-${category.id}`;
    input.name = `investment.${category.id}`;
    input.value = "0";

    wrapper.appendChild(label);
    wrapper.appendChild(input);
    investmentFieldsContainer.appendChild(wrapper);
  });

  applyPendingCalculatorState();
}

async function refreshInvestmentCategories() {
  if (!yearSelect) {
    return;
  }

  const year = Number.parseInt(yearSelect.value, 10);
  if (!Number.isFinite(year)) {
    renderInvestmentFields([]);
    return;
  }

  try {
    const response = await fetch(
      CONFIG_INVESTMENT_ENDPOINT(year, currentLocale || "en"),
    );
    if (!response.ok) {
      throw new Error(`Unable to load investment categories (${response.status})`);
    }

    const payload = await response.json();
    currentInvestmentCategories = Array.isArray(payload.categories)
      ? payload.categories
      : [];
    renderInvestmentFields(currentInvestmentCategories);
  } catch (error) {
    console.error("Failed to load investment categories", error);
    currentInvestmentCategories = [];
    renderInvestmentFields([]);
  }
}

function getFreelanceCategoryById(id) {
  if (!id || !currentFreelanceMetadata) {
    return null;
  }

  const categories = currentFreelanceMetadata.efka_categories;
  if (!Array.isArray(categories)) {
    return null;
  }

  return categories.find((entry) => entry && entry.id === id) || null;
}

function parseFreelanceContributionMonths() {
  if (!freelanceEfkaMonthsInput) {
    return 0;
  }

  const value = Number.parseInt(freelanceEfkaMonthsInput.value ?? "", 10);
  if (!Number.isFinite(value) || value < 0) {
    return 0;
  }
  return value;
}

function getFreelanceStartYear() {
  if (!freelanceActivityStartInput) {
    return null;
  }

  const rawValue = (freelanceActivityStartInput.value ?? "").trim();
  if (!rawValue) {
    return null;
  }

  const parsed = Number.parseInt(rawValue, 10);
  if (!Number.isFinite(parsed) || parsed <= 0) {
    return null;
  }

  return parsed;
}

function syncFreelanceActivityDerivedState() {
  const startYear = getFreelanceStartYear();
  let yearsActive = null;
  const selectedYear = Number.parseInt(yearSelect?.value ?? "", 10);
  if (Number.isFinite(selectedYear) && startYear !== null) {
    yearsActive = selectedYear - startYear + 1;
    if (yearsActive < 0) {
      yearsActive = 0;
    }
  }

  derivedFreelanceYearsActive = yearsActive;

  if (freelanceYearsActiveInput) {
    if (yearsActive === null || yearsActive <= 0) {
      freelanceYearsActiveInput.value = "0";
    } else {
      freelanceYearsActiveInput.value = String(yearsActive);
    }
  }

  const reductionYears =
    currentFreelanceMetadata?.trade_fee?.newly_self_employed_reduction_years ?? null;
  derivedFreelanceNewlySelfEmployed =
    reductionYears !== null &&
    reductionYears !== undefined &&
    yearsActive !== null &&
    yearsActive > 0 &&
    yearsActive <= reductionYears;
}

function updateFreelanceCategoryHint() {
  const categoryId = freelanceEfkaSelect?.value || "";
  const category = getFreelanceCategoryById(categoryId);
  const months = parseFreelanceContributionMonths();

  const summaryMessages = [];
  if (category && months >= 0) {
    const baseMonthly = Number(category.monthly_amount || 0);
    const auxiliaryMonthly = Number(category.auxiliary_monthly_amount || 0);
    const lumpMonthly = Number(category.lump_sum_monthly_amount || 0);
    const totalMonthly = baseMonthly + auxiliaryMonthly + lumpMonthly;

    if (baseMonthly > 0) {
      summaryMessages.push(
        t("hints.freelance-efka-summary-base", {
          monthly: formatCurrency(baseMonthly),
          months,
          total: formatCurrency(baseMonthly * months),
        }),
      );
    }

    if (auxiliaryMonthly > 0) {
      summaryMessages.push(
        t("hints.freelance-efka-summary-auxiliary", {
          monthly: formatCurrency(auxiliaryMonthly),
          months,
          total: formatCurrency(auxiliaryMonthly * months),
        }),
      );
    }

    if (lumpMonthly > 0) {
      summaryMessages.push(
        t("hints.freelance-efka-summary-lump", {
          monthly: formatCurrency(lumpMonthly),
          months,
          total: formatCurrency(lumpMonthly * months),
        }),
      );
    }

    if (totalMonthly > 0) {
      summaryMessages.push(
        t("hints.freelance-efka-summary-total", {
          total: formatCurrency(totalMonthly * months),
        }),
      );
    }
  }

  if (freelanceEfkaSummary) {
    if (summaryMessages.length > 0) {
      freelanceEfkaSummary.textContent = summaryMessages.join(" ");
      freelanceEfkaSummary.hidden = false;
    } else {
      const message = t("hints.freelance-efka-summary-empty");
      if (message) {
        freelanceEfkaSummary.textContent = message;
        freelanceEfkaSummary.hidden = false;
      } else {
        freelanceEfkaSummary.textContent = "";
        freelanceEfkaSummary.hidden = true;
      }
    }
  }

  if (freelanceEfkaHint) {
    if (category?.description_key) {
      freelanceEfkaHint.textContent = t(category.description_key);
      freelanceEfkaHint.hidden = false;
    } else {
      const defaultMessage = t("hints.freelance-efka-category");
      if (!category && defaultMessage) {
        freelanceEfkaHint.textContent = defaultMessage;
        freelanceEfkaHint.hidden = false;
      } else {
        freelanceEfkaHint.textContent = "";
        freelanceEfkaHint.hidden = true;
      }
    }
  }
}

function updateTradeFeeHint() {
  if (!freelanceTradeFeeHint) {
    return;
  }

  const tradeFee = currentFreelanceMetadata?.trade_fee || {};
  let amount = tradeFee.standard_amount ?? null;
  const location = freelanceTradeFeeLocationSelect?.value || "standard";
  if (
    location === "reduced" &&
    tradeFee.reduced_amount !== null &&
    tradeFee.reduced_amount !== undefined
  ) {
    amount = tradeFee.reduced_amount;
  }

  const messages = [];
  const baseHint = t("hints.freelance-trade-fee-location");
  if (baseHint) {
    messages.push(baseHint);
  }

  if (typeof amount === "number" && Number.isFinite(amount)) {
    if (amount > 0) {
      messages.push(
        t("hints.freelance-trade-fee", { amount: formatCurrency(amount) }),
      );
    } else if (amount === 0) {
      messages.push(t("hints.freelance-trade-fee-waived"));
    }
  }

  if (tradeFee.newly_self_employed_reduction_years) {
    const reductionYears = tradeFee.newly_self_employed_reduction_years;
    messages.push(
      t("hints.freelance-trade-fee-new", {
        years: reductionYears,
      }),
    );
    if (derivedFreelanceYearsActive !== null && derivedFreelanceYearsActive > 0) {
      if (derivedFreelanceNewlySelfEmployed) {
        messages.push(t("hints.freelance-trade-fee-new-eligible"));
      } else if (derivedFreelanceYearsActive > reductionYears) {
        messages.push(
          t("hints.freelance-trade-fee-new-expired", { years: reductionYears }),
        );
      }
    }
  }

  if (tradeFee.sunset?.description_key) {
    const replacements = {};
    if (tradeFee.sunset.year) {
      replacements.year = tradeFee.sunset.year;
    }
    if (tradeFee.sunset.status_key) {
      replacements.status = t(tradeFee.sunset.status_key);
    }
    messages.push(t(tradeFee.sunset.description_key, replacements));
  }

  const combined = messages.join(" ");
  freelanceTradeFeeHint.textContent = combined;
  freelanceTradeFeeHint.hidden = !combined;
}

function populateFreelanceMetadata(metadata) {
  currentFreelanceMetadata = metadata || null;

  preserveCurrentFormValues();

  if (freelanceEfkaSelect) {
    const previousValue = freelanceEfkaSelect.value || "";
    freelanceEfkaSelect.innerHTML = "";

    const placeholder = document.createElement("option");
    placeholder.value = "";
    placeholder.textContent = t("fields.freelance-efka-category-placeholder");
    freelanceEfkaSelect.appendChild(placeholder);

    const categories = Array.isArray(metadata?.efka_categories)
      ? metadata.efka_categories
      : [];

    categories.forEach((category) => {
      if (!category) {
        return;
      }
      const option = document.createElement("option");
      option.value = category.id;
      option.textContent = `${t(category.label_key)} (${formatCurrency(
        category.monthly_amount || 0,
      )}/month)`;
      option.dataset.monthlyAmount = String(category.monthly_amount || 0);
      option.dataset.auxiliaryMonthlyAmount = String(
        category.auxiliary_monthly_amount || 0,
      );
      if (category.description_key) {
        option.dataset.descriptionKey = category.description_key;
      }
      freelanceEfkaSelect.appendChild(option);
    });

    if (previousValue) {
      freelanceEfkaSelect.value = previousValue;
      if (freelanceEfkaSelect.value !== previousValue) {
        freelanceEfkaSelect.selectedIndex = 0;
      }
    } else {
      freelanceEfkaSelect.selectedIndex = 0;
    }
  }

  if (freelanceTradeFeeLocationSelect) {
    const previousLocation = freelanceTradeFeeLocationSelect.value || "standard";
    freelanceTradeFeeLocationSelect.innerHTML = "";

    const tradeFee = metadata?.trade_fee || {};

    const standardOption = document.createElement("option");
    standardOption.value = "standard";
    standardOption.textContent = t("fields.freelance-trade-fee-standard");
    freelanceTradeFeeLocationSelect.appendChild(standardOption);

    if (tradeFee.reduced_amount !== null && tradeFee.reduced_amount !== undefined) {
      const reducedOption = document.createElement("option");
      reducedOption.value = "reduced";
      reducedOption.textContent = t("fields.freelance-trade-fee-reduced");
      freelanceTradeFeeLocationSelect.appendChild(reducedOption);
    }

    freelanceTradeFeeLocationSelect.value = previousLocation;
    if (!freelanceTradeFeeLocationSelect.value) {
      freelanceTradeFeeLocationSelect.value = "standard";
    }
  }

  applyPendingCalculatorState();
  syncFreelanceActivityDerivedState();
  updateFreelanceCategoryHint();
  updateTradeFeeHint();
}

async function refreshDeductionHints() {
  if (!yearSelect) {
    return;
  }

  const year = Number.parseInt(yearSelect.value, 10);
  if (!Number.isFinite(year)) {
    clearFormHints();
    currentDeductionHints = [];
    dynamicFieldLabels = {};
    deductionValidationByInput = {};
    return;
  }

  try {
    const response = await fetch(
      CONFIG_DEDUCTIONS_ENDPOINT(year, currentLocale || "en"),
    );
    if (!response.ok) {
      throw new Error(`Unable to load deduction hints (${response.status})`);
    }

    const payload = await response.json();
    currentDeductionHints = Array.isArray(payload.hints) ? payload.hints : [];
    dynamicFieldLabels = {};
    deductionValidationByInput = {};
    clearFormHints();

    currentDeductionHints.forEach((hint) => {
      if (hint && hint.input_id) {
        dynamicFieldLabels[hint.input_id] = hint.label;
        deductionValidationByInput[hint.input_id] = hint.validation || {};
      }
      applyHintToField(hint);
    });
  } catch (error) {
    console.error("Failed to load deduction hints", error);
    currentDeductionHints = [];
    dynamicFieldLabels = {};
    deductionValidationByInput = {};
    clearFormHints();
  }
}

function getFieldLabel(input) {
  if (!input) {
    return "";
  }

  if (dynamicFieldLabels[input.id]) {
    return dynamicFieldLabels[input.id];
  }

  const messages = getMessagesSection(currentLocale, "fields");
  if (messages[input.id]) {
    return messages[input.id];
  }

  const fallbackMessages = getMessagesSection(fallbackLocale, "fields");
  if (fallbackMessages[input.id]) {
    return fallbackMessages[input.id];
  }

  const label = input.labels && input.labels[0];
  if (label) {
    return label.textContent.trim();
  }

  return input.name || input.id;
}

function clearFieldError(input) {
  if (!input) {
    return;
  }

  const container = input.closest(".form-control");
  if (!container) {
    return;
  }

  container.classList.remove("has-error");
  input.removeAttribute("aria-invalid");

  const errorElement = container.querySelector(".form-error");
  if (errorElement) {
    errorElement.remove();
  }
}

function setFieldError(input, message) {
  if (!input) {
    return;
  }

  const container = input.closest(".form-control");
  if (!container) {
    return;
  }

  container.classList.add("has-error");
  input.setAttribute("aria-invalid", "true");

  let errorElement = container.querySelector(".form-error");
  if (!errorElement) {
    errorElement = document.createElement("p");
    errorElement.className = "form-error";
    container.appendChild(errorElement);
  }
  errorElement.textContent = message;
}

function validateNumberInput(input) {
  if (!input) {
    return true;
  }

  if (!isInputVisible(input)) {
    return true;
  }

  clearFieldError(input);

  const rawValue = (input.value ?? "").trim();
  if (rawValue === "") {
    input.value = "0";
    return true;
  }

  const normalised = rawValue.replace(",", ".");
  const number = Number.parseFloat(normalised);
  const fieldLabel = getFieldLabel(input);

  if (!Number.isFinite(number)) {
    setFieldError(input, t("errors.invalid_number", { field: fieldLabel }));
    return false;
  }

  if (number < 0) {
    setFieldError(input, t("errors.negative_number", { field: fieldLabel }));
    return false;
  }

  const minAttr = input.getAttribute("min");
  if (minAttr !== null) {
    const minValue = Number.parseFloat(minAttr);
    if (Number.isFinite(minValue) && number < minValue) {
      setFieldError(
        input,
        t("errors.min_number", { field: fieldLabel, min: formatNumber(minValue) }),
      );
      return false;
    }
  }

  const maxAttr = input.getAttribute("max");
  if (maxAttr !== null) {
    const maxValue = Number.parseFloat(maxAttr);
    if (Number.isFinite(maxValue) && number > maxValue) {
      setFieldError(
        input,
        t("errors.max_number", { field: fieldLabel, max: formatNumber(maxValue) }),
      );
      return false;
    }
  }

  const validation = deductionValidationByInput[input.id] || {};
  if (validation.type === "integer" && !Number.isInteger(number)) {
    setFieldError(input, t("errors.non_integer", { field: fieldLabel }));
    return false;
  }

  input.value = String(number);
  return true;
}

function validateForm() {
  if (!calculatorForm) {
    return true;
  }

  const inputs = calculatorForm.querySelectorAll('input[type="number"]');
  let isValid = true;
  inputs.forEach((input) => {
    if (!isInputVisible(input)) {
      return;
    }
    if (!validateNumberInput(input)) {
      isValid = false;
    }
  });
  return isValid;
}

function attachValidationHandlers() {
  if (!calculatorForm) {
    return;
  }

  const inputs = calculatorForm.querySelectorAll('input[type="number"]');
  inputs.forEach((input) => {
    input.addEventListener("input", () => {
      clearFieldError(input);
    });
    input.addEventListener("blur", () => {
      validateNumberInput(input);
    });
  });
}

function shouldAutoSelectValue(input) {
  if (!input) {
    return false;
  }

  if (!(input instanceof HTMLInputElement)) {
    return false;
  }

  if (input.type !== "number") {
    return false;
  }

  if (input.readOnly || input.disabled) {
    return false;
  }

  const value = input.value ?? "";
  return value.toString().length > 0;
}

function handleNumericFocus(event) {
  const target = event.target;
  if (!(target instanceof HTMLInputElement)) {
    return;
  }

  if (!shouldAutoSelectValue(target)) {
    return;
  }

  requestAnimationFrame(() => {
    if (document.activeElement !== target) {
      return;
    }

    try {
      target.select();
    } catch (error) {
      if (typeof target.setSelectionRange === "function") {
        target.setSelectionRange(0, target.value.length);
      }
    }
  });
}

function initialiseNumericAutoSelect() {
  if (!calculatorForm) {
    return;
  }

  calculatorForm.addEventListener("focusin", handleNumericFocus);
}

function readNumber(input) {
  if (!input) {
    return 0;
  }
  if (!isInputVisible(input)) {
    return 0;
  }
  const normalised = (input.value ?? "0").toString().replace(",", ".");
  const value = Number.parseFloat(normalised);
  if (!Number.isFinite(value) || value < 0) {
    return 0;
  }
  return value;
}

function readInteger(input) {
  if (!input) {
    return 0;
  }
  if (!isInputVisible(input)) {
    return 0;
  }
  const normalised = (input.value ?? "0").toString().trim();
  const value = Number.parseInt(normalised, 10);
  if (!Number.isFinite(value) || value < 0) {
    return 0;
  }
  return value;
}

function buildCalculationPayload() {
  const year = Number.parseInt(yearSelect?.value ?? "0", 10);
  const payload = { year, locale: currentLocale };

  const children = Number.parseInt(childrenInput?.value ?? "0", 10);
  if (Number.isFinite(children) && children > 0) {
    payload.dependents = { children };
  }

  const employmentPayload = {};
  const grossIncome = readNumber(employmentIncomeInput);
  if (grossIncome > 0) {
    employmentPayload.gross_income = grossIncome;
  }

  const monthlyIncome = readNumber(employmentMonthlyIncomeInput);
  if (monthlyIncome > 0) {
    employmentPayload.monthly_income = monthlyIncome;
  }

  const manualEmployeeContributions = readNumber(
    employmentEmployeeContributionsInput,
  );
  if (manualEmployeeContributions > 0) {
    employmentPayload.employee_contributions = manualEmployeeContributions;
  }

  const employmentPayments = resolvePaymentsValue(
    employmentPaymentsInput,
    "employment",
  );
  const hasEmploymentIncome =
    employmentPayload.gross_income !== undefined ||
    employmentPayload.monthly_income !== undefined;

  if (employmentPayments && hasEmploymentIncome) {
    employmentPayload.payments_per_year = employmentPayments;
  }

  if (Object.keys(employmentPayload).length > 0) {
    payload.employment = employmentPayload;
  }

  const withholdingTax = readNumber(employmentWithholdingInput);
  if (withholdingTax > 0) {
    payload.withholding_tax = withholdingTax;
  }

  if (isSectionActive(employmentSection) && isPensionEnabled()) {
    const pensionPayload = {};
    const pensionMode = pensionModeSelect?.value || currentPensionMode;
    if (pensionMode === "net") {
      const netIncome = readNumber(pensionNetIncomeInput);
      if (netIncome > 0) {
        pensionPayload.net_income = netIncome;
      }
      const netMonthly = readNumber(pensionNetMonthlyIncomeInput);
      if (netMonthly > 0) {
        pensionPayload.net_monthly_income = netMonthly;
      }
    } else {
      const pensionGross = readNumber(pensionIncomeInput);
      if (pensionGross > 0) {
        pensionPayload.gross_income = pensionGross;
      }
    }

    const pensionPayments = resolvePaymentsValue(
      pensionPaymentsInput,
      "pension",
    );
    if (
      pensionPayments &&
      (pensionPayload.net_income !== undefined ||
        pensionPayload.net_monthly_income !== undefined ||
        pensionPayload.gross_income !== undefined)
    ) {
      pensionPayload.payments_per_year = pensionPayments;
    }

    if (Object.keys(pensionPayload).length > 0) {
      payload.pension = pensionPayload;
    }
  }

  if (isSectionActive(freelanceSection)) {
    const freelancePayload = {};
    const revenue = readNumber(freelanceRevenueInput);
    const expenses = readNumber(freelanceExpensesInput);
    const contributions = readNumber(freelanceContributionsInput);
    const auxiliary = readNumber(freelanceAuxiliaryContributionsInput);
    const lumpSum = readNumber(freelanceLumpSumContributionsInput);
    const efkaCategory = freelanceEfkaSelect?.value;
    const efkaMonths = readInteger(freelanceEfkaMonthsInput);
    const tradeFeeLocation = freelanceTradeFeeLocationSelect?.value;
    const yearsActive =
      derivedFreelanceYearsActive !== null && derivedFreelanceYearsActive > 0
        ? derivedFreelanceYearsActive
        : readInteger(freelanceYearsActiveInput);

    if (revenue > 0) {
      freelancePayload.gross_revenue = revenue;
    }
    if (expenses > 0) {
      freelancePayload.deductible_expenses = expenses;
    }
    if (contributions > 0) {
      freelancePayload.mandatory_contributions = contributions;
    }
    if (auxiliary > 0) {
      freelancePayload.auxiliary_contributions = auxiliary;
    }
    if (lumpSum > 0) {
      freelancePayload.lump_sum_contributions = lumpSum;
    }
    if (efkaCategory) {
      freelancePayload.efka_category = efkaCategory;
    }
    if (efkaMonths > 0) {
      freelancePayload.efka_months = efkaMonths;
    }
    if (tradeFeeLocation && tradeFeeLocation !== "standard") {
      freelancePayload.trade_fee_location = tradeFeeLocation;
    }
    if (yearsActive > 0) {
      freelancePayload.years_active = yearsActive;
    }
    if (derivedFreelanceNewlySelfEmployed) {
      freelancePayload.newly_self_employed = true;
    }

    freelancePayload.include_trade_fee = Boolean(tradeFeeToggle?.checked);

    if (Object.keys(freelancePayload).length > 1 || revenue > 0 || expenses > 0) {
      payload.freelance = freelancePayload;
    }
  }

  if (isSectionActive(agriculturalSection)) {
    const revenue = readNumber(agriculturalRevenueInput);
    const expenses = readNumber(agriculturalExpensesInput);
    if (revenue > 0 || expenses > 0) {
      payload.agricultural = {
        gross_revenue: revenue,
        deductible_expenses: expenses,
      };
    }
  }

  if (isSectionActive(otherSection)) {
    const otherIncome = readNumber(otherIncomeInput);
    if (otherIncome > 0) {
      payload.other = { taxable_income: otherIncome };
    }
  }

  if (isSectionActive(rentalSection)) {
    const rentalPayload = {
      gross_income: readNumber(rentalIncomeInput),
      deductible_expenses: readNumber(rentalExpensesInput),
    };
    if (rentalPayload.gross_income > 0 || rentalPayload.deductible_expenses > 0) {
      payload.rental = rentalPayload;
    }
  }

  if (isSectionActive(investmentSection) && currentInvestmentCategories.length) {
    const investmentPayload = {};
    currentInvestmentCategories.forEach((category) => {
      const field = document.getElementById(`investment-${category.id}`);
      const amount = readNumber(field);
      if (amount > 0) {
        investmentPayload[category.id] = amount;
      }
    });
    if (Object.keys(investmentPayload).length > 0) {
      payload.investment = investmentPayload;
    }
  }

  if (isSectionActive(deductionsSection)) {
    const deductionsPayload = {
      donations: readNumber(deductionsDonationsInput),
      medical: readNumber(deductionsMedicalInput),
      education: readNumber(deductionsEducationInput),
      insurance: readNumber(deductionsInsuranceInput),
    };
    if (Object.values(deductionsPayload).some((value) => value > 0)) {
      payload.deductions = deductionsPayload;
    }
  }

  if (isSectionActive(obligationsSection)) {
    const obligationsPayload = {
      vat: readNumber(vatInput),
      enfia: readNumber(enfiaInput),
      luxury: readNumber(luxuryInput),
    };
    if (Object.values(obligationsPayload).some((value) => value > 0)) {
      payload.obligations = obligationsPayload;
    }
  }

  return payload;
}

function renderSankey(result) {
  if (!sankeyWrapper || !sankeyChart) {
    return;
  }

  const details = Array.isArray(result?.details) ? result.details : [];
  const renderToken = ++sankeyRenderSequence;
  const nodeLabels = [];
  const nodeIndex = new Map();
  const sources = [];
  const targets = [];
  const values = [];
  const linkLabels = [];
  const linkColors = [];

  const sankeyTotals = {
    taxes: t("sankey.taxes"),
    contributions: t("sankey.contributions"),
    net: t("sankey.net"),
  };

  const flowTaxes = getCssVariable("--flow-taxes", "#d63384");
  const flowContributions = getCssVariable("--flow-contributions", "#20c997");
  const flowNet = getCssVariable("--flow-net", "#0d6efd");
  const textColor = getCssVariable("--text-body", "#212529");
  const subtleColor = getCssVariable("--text-subtle", "#495057");
  const nodeLineColor = getCssVariable("--sankey-node-outline", "#adb5bd");
  const linkOutlineColor = getCssVariable(
    "--sankey-link-outline",
    "rgba(255, 255, 255, 0.9)",
  );
  const tooltipBackground = getCssVariable("--tooltip-bg", "#212529");
  const tooltipText = getCssVariable("--tooltip-text", "#ffffff");

  const linkColorPalette = {
    taxes: colorWithAlpha(flowTaxes, 0.72, "rgba(214, 51, 132, 0.72)"),
    contributions: colorWithAlpha(
      flowContributions,
      0.72,
      "rgba(32, 201, 151, 0.72)",
    ),
    net: colorWithAlpha(flowNet, 0.72, "rgba(13, 110, 253, 0.72)"),
    default: colorWithAlpha(subtleColor, 0.6, "rgba(73, 80, 87, 0.6)"),
  };

  const nodeAccentColors = {
    [sankeyTotals.taxes]: colorWithAlpha(
      flowTaxes,
      0.18,
      "rgba(214, 51, 132, 0.18)",
    ),
    [sankeyTotals.contributions]: colorWithAlpha(
      flowContributions,
      0.18,
      "rgba(32, 201, 151, 0.18)",
    ),
    [sankeyTotals.net]: colorWithAlpha(flowNet, 0.18, "rgba(13, 110, 253, 0.18)"),
  };

  const ensureNode = (label) => {
    const resolved = label || "";
    if (nodeIndex.has(resolved)) {
      return nodeIndex.get(resolved);
    }
    const index = nodeLabels.length;
    nodeLabels.push(resolved);
    nodeIndex.set(resolved, index);
    return index;
  };

  const toChartValue = (value) => {
    const number = Number.parseFloat(value ?? 0);
    if (!Number.isFinite(number) || number <= 0) {
      return 0;
    }
    return Math.round(number * 100) / 100;
  };

  const addLink = (source, target, value, label, tone = "default") => {
    const chartValue = toChartValue(value);
    if (!chartValue) {
      return;
    }
    sources.push(source);
    targets.push(target);
    values.push(chartValue);
    linkLabels.push(label);
    linkColors.push(linkColorPalette[tone] || linkColorPalette.default);
  };

  let taxesIndex = null;
  let contributionsIndex = null;
  let netIndex = null;

  const getTaxesIndex = () => {
    if (taxesIndex === null) {
      taxesIndex = ensureNode(t("sankey.taxes"));
    }
    return taxesIndex;
  };

  const getContributionsIndex = () => {
    if (contributionsIndex === null) {
      contributionsIndex = ensureNode(t("sankey.contributions"));
    }
    return contributionsIndex;
  };

  const getNetIndex = () => {
    if (netIndex === null) {
      netIndex = ensureNode(t("sankey.net"));
    }
    return netIndex;
  };

  details.forEach((detail) => {
    if (!detail) {
      return;
    }

    const grossRaw = Number.parseFloat(detail.gross_income ?? 0);
    if (!Number.isFinite(grossRaw) || grossRaw <= 0) {
      return;
    }

    const sourceLabel = detail.label || detail.category;
    if (!sourceLabel) {
      return;
    }

    const sourceIndex = ensureNode(sourceLabel);

    const taxRaw = Math.max(Number.parseFloat(detail.total_tax ?? detail.tax ?? 0), 0);
    let netRaw = Math.max(Number.parseFloat(detail.net_income ?? 0), 0);
    let contributionsRaw = Math.max(grossRaw - taxRaw - netRaw, 0);

    const allocated = taxRaw + netRaw + contributionsRaw;
    const difference = grossRaw - allocated;
    if (difference > 0.01) {
      netRaw += difference;
    } else if (difference < -0.01) {
      const adjustment = Math.min(netRaw, Math.abs(difference));
      netRaw -= adjustment;
      const remaining = difference + adjustment;
      if (remaining < -0.01) {
        const contributionAdjustment = Math.min(contributionsRaw, Math.abs(remaining));
        contributionsRaw -= contributionAdjustment;
      }
    }

    addLink(
      sourceIndex,
      getTaxesIndex(),
      taxRaw,
      `${sourceLabel} → ${t("sankey.taxes")}: ${formatCurrency(taxRaw)}`,
      "taxes",
    );

    if (contributionsRaw > 0.005) {
      addLink(
        sourceIndex,
        getContributionsIndex(),
        contributionsRaw,
        `${sourceLabel} → ${t("sankey.contributions")}: ${formatCurrency(
          contributionsRaw,
        )}`,
        "contributions",
      );
    }

    if (netRaw > 0.005) {
      addLink(
        sourceIndex,
        getNetIndex(),
        netRaw,
        `${sourceLabel} → ${t("sankey.net")}: ${formatCurrency(netRaw)}`,
        "net",
      );
    }
  });

  if (!values.length) {
    if (sankeyEmptyState) {
      sankeyEmptyState.hidden = false;
    }
    sankeyWrapper.hidden = false;
    sankeyChart.setAttribute("aria-hidden", "true");
    sankeyChart.removeAttribute("aria-label");
    if (pendingPlotlyJob !== null) {
      cancelIdleWork(pendingPlotlyJob);
      pendingPlotlyJob = null;
    }
    if (typeof Plotly !== "undefined") {
      Plotly.purge(sankeyChart);
    }
    return;
  }

  if (sankeyEmptyState) {
    sankeyEmptyState.hidden = true;
  }

  if (sankeyWrapper.hidden) {
    sankeyWrapper.hidden = false;
  }

  const nodeColors = nodeLabels.map(
    (label) =>
      nodeAccentColors[label] || colorWithAlpha(subtleColor, 0.12, "rgba(33, 37, 41, 0.08)"),
  );

  const { width: resolvedWidth, height: chartHeight } = computeSankeyDimensions();

  const data = [
    {
      type: "sankey",
      orientation: "h",
      node: {
        pad: 18,
        thickness: 18,
        label: nodeLabels,
        line: { color: nodeLineColor, width: 1 },
        color: nodeColors,
      },
      link: {
        source: sources,
        target: targets,
        value: values,
        label: linkLabels,
        color: linkColors,
        line: { color: linkOutlineColor, width: 1.2 },
        hovertemplate: "%{label}<extra></extra>",
      },
      hoverlabel: {
        bgcolor: tooltipBackground,
        font: { color: tooltipText },
      },
    },
  ];

  const layout = {
    margin: { l: 10, r: 10, t: 10, b: 10 },
    paper_bgcolor: "rgba(0,0,0,0)",
    plot_bgcolor: "rgba(0,0,0,0)",
    font: { size: 12, color: textColor },
    height: chartHeight,
    width: resolvedWidth,
  };

  sankeyChart.style.minHeight = `${chartHeight}px`;
  sankeyChart.style.height = `${chartHeight}px`;
  sankeyChart.style.minWidth = "0";
  sankeyChart.style.width = "100%";

  const executeRender = () => {
    ensurePlotlyLoaded()
      .then((plotly) => {
        if (renderToken !== sankeyRenderSequence) {
          return;
        }
        plotly.react(sankeyChart, data, layout, { displayModeBar: false, responsive: true });
        sankeyPlotlyRef = plotly;
        ensureSankeyResizeHandlers();
        const scheduleResize =
          typeof requestAnimationFrame === "function"
            ? requestAnimationFrame
            : (callback) => setTimeout(callback, 16);

        scheduleResize(() => {
          if (renderToken === sankeyRenderSequence) {
            applySankeyDimensions(plotly);
          }
        });
        sankeyWrapper.hidden = false;
        sankeyChart.setAttribute("aria-hidden", "false");
        sankeyChart.setAttribute("aria-label", t("sankey.aria_label"));
      })
      .catch((error) => {
        console.error("Unable to initialise the Sankey diagram", error);
        if (renderToken === sankeyRenderSequence) {
          sankeyWrapper.hidden = true;
          sankeyChart.setAttribute("aria-hidden", "true");
          sankeyChart.removeAttribute("aria-label");
        }
      });
  };

  if (pendingPlotlyJob !== null) {
    cancelIdleWork(pendingPlotlyJob);
    pendingPlotlyJob = null;
  }

  if (typeof Plotly === "undefined") {
    pendingPlotlyJob = scheduleIdleWork(() => {
      pendingPlotlyJob = null;
      if (renderToken !== sankeyRenderSequence) {
        return;
      }
      executeRender();
    });
  } else {
    executeRender();
  }
}

function renderSummary(summary) {
  if (!summaryGrid) {
    return;
  }

  summaryGrid.innerHTML = "";
  const labels = summary.labels || {};
  const summaryFields = [
    { key: "net_income", formatter: formatCurrency, className: "primary" },
    { key: "tax_total", formatter: formatCurrency, className: "accent" },
    { key: "withholding_tax", formatter: formatCurrency },
    { key: "balance_due", formatter: formatCurrency, className: "accent" },
    { key: "deductions_applied", formatter: formatCurrency },
    { key: "deductions_entered", formatter: formatCurrency },
    { key: "net_monthly_income", formatter: formatCurrency },
    { key: "average_monthly_tax", formatter: formatCurrency },
    { key: "income_total", formatter: formatCurrency },
    { key: "effective_tax_rate", formatter: formatPercent },
  ];

  summaryFields.forEach(({ key, formatter, className }) => {
    if (!(key in summary)) {
      return;
    }
    const wrapper = document.createElement("dl");
    const classes = ["summary-item"];
    if (className) {
      classes.push(`summary-item--${className}`);
    }
    wrapper.className = classes.join(" ");
    wrapper.dataset.field = key;
    if (key === "balance_due") {
      wrapper.dataset.variant = summary.balance_due_is_refund ? "refund" : "due";
    }

    const dt = document.createElement("dt");
    dt.textContent = labels[key] || key;
    dt.dataset.field = key;

    const dd = document.createElement("dd");
    dd.textContent = formatter(summary[key]);
    dd.dataset.field = key;

    wrapper.appendChild(dt);
    wrapper.appendChild(dd);
    summaryGrid.appendChild(wrapper);
  });
}

function renderDetailCard(detail) {
  const card = document.createElement("article");
  card.className = "detail-card";

  const title = document.createElement("h3");
  title.textContent = detail.label || detail.category;
  card.appendChild(title);

  const detailLabels = getMessagesSection(currentLocale, "detailFields");

  const dl = document.createElement("dl");
  const fieldOrder = [
    "gross_income",
    "monthly_gross_income",
    "payments_per_year",
    "gross_income_per_payment",
    "deductible_contributions",
    "category_contributions",
    "additional_contributions",
    "auxiliary_contributions",
    "lump_sum_contributions",
    "employee_contributions",
    "employee_contributions_manual",
    "employee_contributions_per_payment",
    "employer_contributions",
    "employer_contributions_per_payment",
    "deductible_expenses",
    "taxable_income",
    "tax_before_credits",
    "credits",
    "tax",
    "trade_fee",
    "total_tax",
    "net_income",
    "net_income_per_payment",
    "deductions_applied",
  ];
  const labels = {
    gross_income: detailLabels.gross_income || "Gross income",
    monthly_gross_income: detailLabels.monthly_gross_income || "Monthly gross income",
    payments_per_year: detailLabels.payments_per_year || "Payments per year",
    gross_income_per_payment:
      detailLabels.gross_income_per_payment || "Gross per payment",
    deductible_contributions:
      detailLabels.deductible_contributions || "Mandatory contributions",
    category_contributions:
      detailLabels.category_contributions || "Category contributions",
    additional_contributions:
      detailLabels.additional_contributions || "Additional contributions",
    auxiliary_contributions:
      detailLabels.auxiliary_contributions || "Auxiliary contributions",
    lump_sum_contributions:
      detailLabels.lump_sum_contributions || "Lump-sum contributions",
    employee_contributions:
      detailLabels.employee_contributions || "Employee contributions",
    employee_contributions_manual:
      detailLabels.employee_contributions_manual ||
      "Additional employee contributions",
    employee_contributions_per_payment:
      detailLabels.employee_contributions_per_payment ||
      "Employee contributions per payment",
    employer_contributions:
      detailLabels.employer_contributions || "Employer contributions",
    employer_contributions_per_payment:
      detailLabels.employer_contributions_per_payment ||
      "Employer contributions per payment",
    deductible_expenses:
      detailLabels.deductible_expenses || "Deductible expenses",
    taxable_income: detailLabels.taxable_income || "Taxable income",
    tax_before_credits: detailLabels.tax_before_credits || "Tax before credits",
    credits: detailLabels.credits || "Credits",
    tax: detailLabels.tax || "Tax",
    trade_fee:
      detail.trade_fee_label || detailLabels.trade_fee || "Business activity fee",
    total_tax: detailLabels.total_tax || "Total tax",
    net_income: detailLabels.net_income || "Net impact",
    net_income_per_payment:
      detailLabels.net_income_per_payment || "Net per payment",
    deductions_applied:
      detailLabels.deductions_applied || "Deductions applied",
  };

  fieldOrder.forEach((key) => {
    if (!(key in detail)) {
      return;
    }

    const value = detail[key];
    if (value === null || value === undefined) {
      return;
    }

    if (
      typeof value === "number" &&
      Number.isFinite(value) &&
      key !== "payments_per_year" &&
      Math.abs(value) < 0.005
    ) {
      return;
    }

    const dt = document.createElement("dt");
    dt.textContent = labels[key];
    dt.dataset.field = key;

    const dd = document.createElement("dd");
    if (key === "payments_per_year") {
      dd.textContent = value;
    } else {
      dd.textContent = formatCurrency(value);
    }
    dd.dataset.field = key;

    dl.appendChild(dt);
    dl.appendChild(dd);
  });

  if (detail.items && Array.isArray(detail.items) && detail.items.length) {
    const dt = document.createElement("dt");
    dt.textContent = detailLabels.breakdown || "Breakdown";
    dt.dataset.field = "breakdown";

    const dd = document.createElement("dd");
    dd.dataset.field = "breakdown";

    const breakdown = document.createElement("div");
    breakdown.className = "detail-breakdown";

    detail.items.forEach((item) => {
      if (!item) {
        return;
      }

      const entry = document.createElement("div");
      entry.className = "detail-breakdown__item";

      const label = document.createElement("span");
      label.className = "detail-breakdown__label";
      label.textContent = item.label || "";

      const flow = document.createElement("span");
      flow.className = "detail-breakdown__flow";

      const amount = document.createElement("span");
      amount.className = "detail-breakdown__amount";
      amount.textContent = formatCurrency(item.amount);

      const arrow = document.createElement("span");
      arrow.className = "detail-breakdown__arrow";
      arrow.textContent = "→";

      const tax = document.createElement("span");
      tax.className = "detail-breakdown__tax";
      tax.textContent = formatCurrency(item.tax);

      flow.appendChild(amount);
      flow.appendChild(arrow);
      flow.appendChild(tax);

      entry.appendChild(label);
      entry.appendChild(flow);

      const rateValue = Number.parseFloat(item.rate);
      if (Number.isFinite(rateValue)) {
        const rate = document.createElement("span");
        rate.className = "detail-breakdown__rate";
        const formattedRate = formatPercent(rateValue);
        rate.textContent = formattedRate;
        rate.title = `${label.textContent} ${formattedRate}`.trim();
        rate.setAttribute("aria-label", `${label.textContent} ${formattedRate}`.trim());
        entry.appendChild(rate);
      }

      breakdown.appendChild(entry);
    });

    if (breakdown.childElementCount > 0) {
      dd.appendChild(breakdown);
      dl.appendChild(dt);
      dl.appendChild(dd);
    }
  }

  card.appendChild(dl);
  return card;
}

function renderDetails(details) {
  if (!detailsList) {
    return;
  }

  detailsList.innerHTML = "";
  details.forEach((detail) => {
    if (!detail) {
      return;
    }
    const card = renderDetailCard(detail);
    if (card) {
      detailsList.appendChild(card);
    }
  });
}

function renderCalculation(result) {
  if (!result) {
    return;
  }

  if (resultsSection) {
    resultsSection.hidden = false;
  }

  lastCalculation = result;
  downloadButton?.removeAttribute("disabled");
  downloadCsvButton?.removeAttribute("disabled");
  printButton?.removeAttribute("disabled");

  renderSankey(result);
  renderSummary(result.summary || {});
  renderDetails(result.details || []);
}

function resetResults() {
  if (resultsSection) {
    resultsSection.hidden = true;
  }
  if (summaryGrid) {
    summaryGrid.innerHTML = "";
  }
  if (detailsList) {
    detailsList.innerHTML = "";
  }
  downloadButton?.setAttribute("disabled", "true");
  downloadCsvButton?.setAttribute("disabled", "true");
  printButton?.setAttribute("disabled", "true");
  lastCalculation = null;
}

async function submitCalculation(event) {
  event.preventDefault();
  resetResults();

  if (!calculatorForm) {
    return;
  }

  if (!validateForm()) {
    setCalculatorStatus(t("status.validation_errors"), { isError: true });
    return;
  }

  const payload = buildCalculationPayload();
  if (!payload.year) {
    setCalculatorStatus(t("status.select_year"), { isError: true });
    return;
  }

  setCalculatorStatus(t("status.calculating"));

  try {
    const response = await fetch(CALCULATIONS_ENDPOINT, {
      method: "POST",
      headers: {
        "Content-Type": "application/json",
        "Accept-Language": currentLocale,
      },
      body: JSON.stringify(payload),
    });

    if (!response.ok) {
      const errorPayload = await response.json().catch(() => ({}));
      throw new Error(errorPayload.message || response.statusText);
    }

    const result = await response.json();
    renderCalculation(result);
    setCalculatorStatus(t("status.calculation_complete"));
  } catch (error) {
    console.error("Calculation request failed", error);
    setCalculatorStatus(
      error instanceof Error ? error.message : t("status.calculation_failed"),
      { isError: true },
    );
  }
}

function downloadJsonSummary() {
  if (!lastCalculation) {
    return;
  }

  const filename = buildDownloadFilename("json");
  const blob = new Blob([JSON.stringify(lastCalculation, null, 2)], {
    type: "application/json",
  });
  const url = URL.createObjectURL(blob);

  const anchor = document.createElement("a");
  anchor.href = url;
  anchor.download = filename;
  document.body.appendChild(anchor);
  anchor.click();
  document.body.removeChild(anchor);

  URL.revokeObjectURL(url);
}

function escapeCsvValue(value) {
  if (value === null || value === undefined) {
    return "";
  }
  const string = String(value);
  if (/[",\n]/.test(string)) {
    return `"${string.replace(/"/g, '""')}"`;
  }
  return string;
}

function downloadCsvSummary() {
  if (!lastCalculation) {
    return;
  }

  const summary = lastCalculation.summary || {};
  const summaryLabels = summary.labels || {};
  const details = Array.isArray(lastCalculation.details) ? lastCalculation.details : [];
  const detailLabels = getMessagesSection(currentLocale, "detailFields");

  const lines = [["Section", "Label", "Value"]];

  const summaryFields = [
    { key: "net_income", formatter: formatCurrency },
    { key: "tax_total", formatter: formatCurrency },
    { key: "withholding_tax", formatter: formatCurrency },
    { key: "balance_due", formatter: formatCurrency },
    { key: "deductions_applied", formatter: formatCurrency },
    { key: "deductions_entered", formatter: formatCurrency },
    { key: "net_monthly_income", formatter: formatCurrency },
    { key: "average_monthly_tax", formatter: formatCurrency },
    { key: "income_total", formatter: formatCurrency },
    { key: "effective_tax_rate", formatter: formatPercent },
  ];

  summaryFields.forEach(({ key, formatter }) => {
    if (summary[key] !== undefined && summary[key] !== null) {
      const label = summaryLabels[key] || key;
      lines.push(["Summary", label, formatter(summary[key])]);
    }
  });

  const detailFieldOrder = [
    "gross_income",
    "monthly_gross_income",
    "payments_per_year",
    "gross_income_per_payment",
    "deductible_contributions",
    "category_contributions",
    "additional_contributions",
    "auxiliary_contributions",
    "employee_contributions",
    "employee_contributions_per_payment",
    "employer_contributions",
    "employer_contributions_per_payment",
    "deductible_expenses",
    "taxable_income",
    "tax_before_credits",
    "credits",
    "tax",
    "trade_fee",
    "total_tax",
    "net_income",
    "net_income_per_payment",
    "deductions_applied",
  ];

  details.forEach((detail) => {
    const sectionLabel = detail.label || detail.category || "Detail";
    detailFieldOrder.forEach((field) => {
      if (detail[field] === undefined || detail[field] === null) {
        return;
      }

      const labelKey = field === "trade_fee" && detail.trade_fee_label
        ? detail.trade_fee_label
        : detailLabels[field] || field;

      let value;
      if (field === "payments_per_year") {
        value = detail[field];
      } else {
        value = formatCurrency(detail[field]);
      }

      lines.push(["Detail", `${sectionLabel} – ${labelKey}`, value]);
    });

    if (detail.items && Array.isArray(detail.items)) {
      detail.items.forEach((item) => {
        const formatted = `${formatCurrency(item.amount)} → ${formatCurrency(
          item.tax,
        )} (${formatPercent(item.rate)})`;
        lines.push(["Detail", `${sectionLabel} – ${item.label}`, formatted]);
      });
    }
  });

  const csvContent = lines
    .map((row) => row.map((value) => escapeCsvValue(value)).join(","))
    .join("\n");

  const blob = new Blob([csvContent], { type: "text/csv; charset=utf-8" });
  const url = URL.createObjectURL(blob);
  const anchor = document.createElement("a");
  anchor.href = url;
  anchor.download = buildDownloadFilename("csv");
  document.body.appendChild(anchor);
  anchor.click();
  document.body.removeChild(anchor);
  URL.revokeObjectURL(url);
}

function printSummary() {
  if (!lastCalculation) {
    return;
  }
  window.print();
}

function initialiseCalculator() {
  if (!calculatorForm || !yearSelect) {
    return;
  }

  pendingCalculatorState = loadStoredCalculatorState();
  applyPendingCalculatorState();
  updatePensionFieldsVisibility();

  if (pensionModeSelect) {
    currentPensionMode = pensionModeSelect.value || "gross";
    updatePensionMode(currentPensionMode);
  }

  if (employmentModeSelect) {
    currentEmploymentMode = employmentModeSelect.value || "annual";
    updateEmploymentMode(currentEmploymentMode);
  } else {
    updateEmploymentMode(currentEmploymentMode);
  }

  initialiseSectionToggles();
  applyPendingCalculatorState();
  updatePensionFieldsVisibility();
  freelanceEfkaSelect?.addEventListener("change", updateFreelanceCategoryHint);
  freelanceEfkaMonthsInput?.addEventListener("input", updateFreelanceCategoryHint);
  freelanceActivityStartInput?.addEventListener("input", () => {
    syncFreelanceActivityDerivedState();
    updateTradeFeeHint();
  });
  freelanceTradeFeeLocationSelect?.addEventListener(
    "change",
    updateTradeFeeHint,
  );

  calculatorForm.addEventListener("submit", submitCalculation);
  calculatorForm.addEventListener("input", handleCalculatorStateChange);
  calculatorForm.addEventListener("change", handleCalculatorStateChange);
  yearSelect.addEventListener("change", () => {
    const selectedYear = Number.parseInt(yearSelect.value ?? "", 10);
    if (Number.isFinite(selectedYear)) {
      applyYearMetadata(selectedYear);
    }
    refreshInvestmentCategories();
    refreshDeductionHints();
    syncFreelanceActivityDerivedState();
    updateFreelanceCategoryHint();
    updateTradeFeeHint();
  });

  pensionModeSelect?.addEventListener("change", (event) => {
    const target = event.target;
    const value = typeof target?.value === "string" ? target.value : "gross";
    updatePensionMode(value);
  });
  togglePension?.addEventListener("change", () => {
    updatePensionFieldsVisibility();
    handleCalculatorStateChange();
  });
  employmentPaymentsInput?.addEventListener("change", updatePartialYearWarningState);
  pensionPaymentsInput?.addEventListener("change", updatePartialYearWarningState);
  employmentModeSelect?.addEventListener("change", (event) => {
    const target = event.target;
    const value = typeof target?.value === "string" ? target.value : "annual";
    updateEmploymentMode(value);
  });

  downloadButton?.addEventListener("click", downloadJsonSummary);
  downloadCsvButton?.addEventListener("click", downloadCsvSummary);
  printButton?.addEventListener("click", printSummary);

  attachValidationHandlers();
  initialiseNumericAutoSelect();
  updatePartialYearWarningState();

  loadYearOptions().then(async () => {
    applyPendingCalculatorState();
    await refreshInvestmentCategories();
    applyPendingCalculatorState();
    await refreshDeductionHints();
    applyPendingCalculatorState();
  });
}

async function bootstrap() {
  const initialTheme = resolveStoredTheme();
  applyTheme(initialTheme);
  const initialLocale = resolveStoredLocale();
  await applyLocale(initialLocale);

  initialiseLocaleControls();
  initialiseThemeControls();
  initialiseCalculator();
  void refreshApplicationVersion();

  console.info("GreekTax interface initialised");
}

document.addEventListener("DOMContentLoaded", () => {
  void bootstrap();
});<|MERGE_RESOLUTION|>--- conflicted
+++ resolved
@@ -86,66 +86,6 @@
   translationsByLocale.set(locale, frontend);
 }
 
-<<<<<<< HEAD
-function readEmbeddedTranslations() {
-  if (
-    typeof window !== "undefined" &&
-    window.__GREEKTAX_EMBEDDED_TRANSLATIONS__ &&
-    typeof window.__GREEKTAX_EMBEDDED_TRANSLATIONS__ === "object"
-  ) {
-    return window.__GREEKTAX_EMBEDDED_TRANSLATIONS__;
-  }
-
-  if (
-    typeof globalThis !== "undefined" &&
-    globalThis.__GREEKTAX_EMBEDDED_TRANSLATIONS__ &&
-    typeof globalThis.__GREEKTAX_EMBEDDED_TRANSLATIONS__ === "object"
-  ) {
-    return globalThis.__GREEKTAX_EMBEDDED_TRANSLATIONS__;
-  }
-
-  return null;
-}
-
-function bootstrapEmbeddedTranslations() {
-  const payload = readEmbeddedTranslations();
-  if (!payload || typeof payload !== "object") {
-    return;
-  }
-
-  Object.entries(payload).forEach(([locale, catalogue]) => {
-    const normalized = normaliseLocaleChoice(locale);
-    if (!normalized) {
-      return;
-    }
-
-    if (!availableTranslationLocales.includes(normalized)) {
-      availableTranslationLocales.push(normalized);
-    }
-
-    if (catalogue && typeof catalogue === "object") {
-      storeFrontendTranslations(normalized, catalogue);
-    }
-  });
-
-  if (!translationsByLocale.has(fallbackLocale) && translationsByLocale.size) {
-    const firstLocale = translationsByLocale.keys().next().value;
-    if (firstLocale) {
-      fallbackLocale = normaliseLocaleChoice(firstLocale);
-    }
-  }
-
-  availableTranslationLocales = Array.from(
-    new Set(
-      availableTranslationLocales.map((value) => normaliseLocaleChoice(value)).filter(Boolean),
-    ),
-  );
-}
-
-bootstrapEmbeddedTranslations();
-
-=======
->>>>>>> b68e04ad
 async function requestTranslations(locale) {
   const response = await fetch(TRANSLATIONS_ENDPOINT(locale));
   if (!response.ok) {
